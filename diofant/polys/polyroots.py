"""Algorithms for computing symbolic roots of polynomials."""

import functools
import math

from ..core import (Dummy, Eq, Float, I, Integer, Rational, Symbol, comp,
                    factor_terms, pi, symbols)
from ..core.mul import expand_2arg
from ..core.sympify import sympify
from ..domains.compositedomain import CompositeDomain
from ..functions import Piecewise, acos, cos, exp, im, root, sign, sqrt
from ..ntheory import divisors, isprime, nextprime
from ..simplify.powsimp import powsimp
from ..simplify.simplify import simplify
from ..utilities import ordered
from .polyerrors import GeneratorsNeededError, PolynomialError
from .polyquinticconst import PolyQuintic
from .polytools import Poly, cancel, discriminant, factor
from .rationaltools import together
from .specialpolys import cyclotomic_poly


__all__ = 'roots',


def roots_linear(f):
    """Returns a list of roots of a linear polynomial."""
    r = -f.coeff_monomial(1)/f.coeff_monomial(f.gen)
    dom = f.domain

    if not dom.is_Numerical:
        if isinstance(dom, CompositeDomain):
            r = factor(r)
        else:
            r = simplify(r)

    return [r]


def roots_quadratic(f):
    """Returns a list of roots of a quadratic polynomial. If the domain is ZZ
    then the roots will be sorted with negatives coming before positives.
    The ordering will be the same for any numerical coefficients as long as
    the assumptions tested are correct, otherwise the ordering will not be
    sorted (but will be canonical).

    """
    c, b, a = f.all_coeffs()
    dom = f.domain

    def _simplify(expr):
        if isinstance(dom, CompositeDomain):
            return factor(expr)
        return simplify(expr)

    if c == 0:
        r0, r1 = Integer(0), -b/a

        if not dom.is_Numerical:
            r1 = _simplify(r1)
        elif r1.is_negative:
            r0, r1 = r1, r0
    elif b == 0:
        r = -c/a
        if not dom.is_Numerical:
            r = _simplify(r)

        R = sqrt(r).doit()
        r0 = -R
        r1 = R
    else:
        d = (b**2 - 4*a*c)/a**2
        B = -b/(2*a)

        if not dom.is_Numerical:
            d = _simplify(d)
            B = _simplify(B)

        D = factor_terms(sqrt(d)/2)
        r0 = B - D
        r1 = B + D
        if not dom.is_Numerical:
            r0, r1 = map(expand_2arg, (r0, r1))

    return [r0, r1]


def roots_cubic(f, trig=False):
    """Returns a list of roots of a cubic polynomial.

    References
    ==========

    * https://en.wikipedia.org/wiki/Cubic_function, General
      formula for roots, (accessed November 17, 2014).

    """
    if trig:
        d, c, b, a = f.all_coeffs()
        p = (3*a*c - b**2)/3/a**2
        q = (2*b**3 - 9*a*b*c + 27*a**2*d)/(27*a**3)
        D = 18*a*b*c*d - 4*b**3*d + b**2*c**2 - 4*a*c**3 - 27*a**2*d**2
        if D.is_positive:
            rv = []
            for k in range(3):
                rv.append(2*sqrt(-p/3)*cos(acos(3*q/2/p*sqrt(-3/p))/3 - k*2*pi/3))
            return [i - b/3/a for i in rv]

    c, b, a, _ = f.monic().all_coeffs()

    if c == 0:
        x1, x2 = roots([1, a, b], multiple=True)
        return [x1, Integer(0), x2]

    p = b - a**2/3
    q = c - a*b/3 + 2*a**3/27

    pon3 = p/3
    aon3 = a/3

    u1 = None
    if p == 0:
        if q == 0:
            return [-aon3]*3
        if q.is_nonnegative or q.is_negative:
            u1 = -sign(q)*root(abs(q), 3)
        else:
            if q.could_extract_minus_sign():
                u1 = +root(-q, 3)
            else:
                u1 = -root(+q, 3)
    elif q.is_extended_real and q.is_negative:
        u1 = -root(-q/2 + sqrt(q**2/4 + pon3**3), 3)

    coeff = I*sqrt(3)/2
    if u1 is None:
        u1 = Integer(1)
        u2 = -Rational(1, 2) + coeff
        u3 = -Rational(1, 2) - coeff
        a, b, c, d = Integer(1), a, b, c
        D0 = b**2 - 3*a*c
        D1 = 2*b**3 - 9*a*b*c + 27*a**2*d
        C = root((D1 + sqrt(D1**2 - 4*D0**3))/2, 3)
        return [-(b + uk*C + D0/C/uk)/3/a for uk in [u1, u2, u3]]

    u2 = u1*(-Rational(1, 2) + coeff)
    u3 = u1*(-Rational(1, 2) - coeff)

    if p == 0:
        return [u1 - aon3, u2 - aon3, u3 - aon3]

    soln = [-u1 + pon3/u1 - aon3,
            -u2 + pon3/u2 - aon3,
            -u3 + pon3/u3 - aon3]

    return soln


def _roots_quartic_euler(p, q, r, a):
    """
    Descartes-Euler solution of the quartic equation

    Parameters
    ==========

    p, q, r: coefficients of ``x**4 + p*x**2 + q*x + r``
    a: shift of the roots

    Notes
    =====

    This is a helper function for ``roots_quartic``.

    Look for solutions of the form ::

      ``x1 = sqrt(R) - sqrt(A + B*sqrt(R))``
      ``x2 = -sqrt(R) - sqrt(A - B*sqrt(R))``
      ``x3 = -sqrt(R) + sqrt(A - B*sqrt(R))``
      ``x4 = sqrt(R) + sqrt(A + B*sqrt(R))``

    To satisfy the quartic equation one must have
    ``p = -2*(R + A); q = -4*B*R; r = (R - A)**2 - B**2*R``
    so that ``R`` must satisfy the Descartes-Euler resolvent equation
    ``64*R**3 + 32*p*R**2 + (4*p**2 - 16*r)*R - q**2 = 0``

    If the resolvent does not have a rational solution, return None;
    in that case it is likely that the Ferrari method gives a simpler
    solution.

    Examples
    ========

    >>> p, q, r = -Rational(64, 5), -Rational(512, 125), -Rational(1024, 3125)
    >>> _roots_quartic_euler(p, q, r, Integer(0))[0]
    -sqrt(32*sqrt(5)/125 + 16/5) + 4*sqrt(5)/5

    """
    # solve the resolvent equation
    x = Symbol('x')
    eq = 64*x**3 + 32*p*x**2 + (4*p**2 - 16*r)*x - q**2
    xsols = list(roots(Poly(eq, x), cubics=False))
    xsols = [sol for sol in xsols if sol.is_rational]
    if not xsols:
        return
    R = max(xsols)
    c1 = sqrt(R)
    B = -q*c1/(4*R)
    A = -R - p/2
    c2 = sqrt(A + B)
    c3 = sqrt(A - B)
    return [c1 - c2 - a, -c1 - c3 - a, -c1 + c3 - a, c1 + c2 - a]


def roots_quartic(f):
    r"""
    Returns a list of roots of a quartic polynomial.

    There are many references for solving quartic expressions available [1-4].
    This reviewer has found that many of them require one to select from among
    2 or more possible sets of solutions and that some solutions work when one
    is searching for real roots but don't work when searching for complex roots
    (though this is not always stated clearly). The following routine has been
    tested and found to be correct for 0, 2 or 4 complex roots.

    The quasisymmetric case solution [5] looks for quartics that have the form
    `x**4 + A*x**3 + B*x**2 + C*x + D = 0` where `(C/A)**2 = D`.

    Although no general solution that is always applicable for all
    coefficients is known to this reviewer, certain conditions are tested
    to determine the simplest 4 expressions that can be returned:

      1) `f = c + a*(a**2/8 - b/2) == 0`
      2) `g = d - a*(a*(3*a**2/256 - b/16) + c/4) = 0`
      3) if `f != 0` and `g != 0` and `p = -d + a*c/4 - b**2/12` then
        a) `p == 0`
        b) `p != 0`

    Examples
    ========

    >>> r = roots_quartic((x**4 - 6*x**3 + 17*x**2 - 26*x + 20).as_poly())

    >>> # 4 complex roots: 1+-I*sqrt(3), 2+-I
    >>> sorted(str(tmp.evalf(2)) for tmp in r)
    ['1.0 + 1.7*I', '1.0 - 1.7*I', '2.0 + 1.0*I', '2.0 - 1.0*I']

    References
    ==========

    * http://mathforum.org/dr.math/faq/faq.cubic.equations.html
    * https://en.wikipedia.org/wiki/Quartic_function#Summary_of_Ferrari.27s_method
    * http://staff.bath.ac.uk/masjhd/JHD-CA.pdf
    * http://www.albmath.org/files/Math_5713.pdf
    * http://www.statemaster.com/encyclopedia/Quartic-equation
    * eqworld.ipmnet.ru/en/solutions/ae/ae0108.pdf

    """
    d, c, b, a, _ = f.monic().all_coeffs()

    if not d:
        return [Integer(0)] + roots([1, a, b, c], multiple=True)
    if (c/a)**2 == d:
        x, m = f.gen, c/a

        g = (x**2 + a*x + b - 2*m).as_poly(x)

        z1, z2 = roots_quadratic(g)

        h1 = (x**2 - z1*x + m).as_poly(x)
        h2 = (x**2 - z2*x + m).as_poly(x)

        r1 = roots_quadratic(h1)
        r2 = roots_quadratic(h2)

        return r1 + r2

    a2 = a**2
    e = b - 3*a2/8
    f = c + a*(a2/8 - b/2)
    g = d - a*(a*(3*a2/256 - b/16) + c/4)
    aon4 = a/4

    if f == 0:
        y1, y2 = map(sqrt, roots([1, e, g], multiple=True))
        return [tmp - aon4 for tmp in [-y1, -y2, y1, y2]]
    if g == 0:
        y = [Integer(0)] + roots([1, 0, e, f], multiple=True)
        return [tmp - aon4 for tmp in y]

    # Descartes-Euler method, see [7]
    sols = _roots_quartic_euler(e, f, g, aon4)
    if sols:
        return sols
    # Ferrari method, see [1, 2]
    a2 = a**2
    e = b - 3*a2/8
    f = c + a*(a2/8 - b/2)
    g = d - a*(a*(3*a2/256 - b/16) + c/4)
    p = -e**2/12 - g
    q = -e**3/108 + e*g/3 - f**2/8
    TH = Rational(1, 3)

    def _ans(y):
        w = sqrt(e + 2*y)
        arg1 = 3*e + 2*y
        arg2 = 2*f/w
        ans = []
        for s in [-1, 1]:
            root = sqrt(-(arg1 + s*arg2))
            for t in [-1, 1]:
                ans.append((s*w - t*root)/2 - aon4)
        return ans

    # p == 0 case
    y1 = -5*e/6 - q**TH
    if p.is_zero:
        return _ans(y1)

    # if p != 0 then u below is not 0
    root = sqrt(q**2/4 + p**3/27)
    r = -q/2 + root  # or -q/2 - root
    u = r**TH  # primary root of solve(x**3 - r, x)
    y2 = -5*e/6 + u - p/u/3
    if p.is_nonzero:
        return _ans(y2)

    # sort it out once they know the values of the coefficients
    return [Piecewise((a1, Eq(p, 0)), (a2, True))
            for a1, a2 in zip(_ans(y1), _ans(y2))]


def roots_binomial(f):
    """Returns a list of roots of a binomial polynomial. If the domain is ZZ
    then the roots will be sorted with negatives coming before positives.
    The ordering will be the same for any numerical coefficients as long as
    the assumptions tested are correct, otherwise the ordering will not be
    sorted (but will be canonical).

    """
    n = f.degree()

    a, b = f.coeff_monomial((n,)), f.coeff_monomial(1)
    base = -cancel(b/a)
    alpha = root(base, n)

    if alpha.is_number:
        alpha = alpha.expand(complex=True)

    # define some parameters that will allow us to order the roots.
    # If the domain is ZZ this is guaranteed to return roots sorted
    # with reals before non-real roots and non-real sorted according
    # to real part and imaginary part, e.g. -1, 1, -1 + I, 2 - I
    neg = base.is_negative
    even = n % 2 == 0

    # get the indices in the right order so the computed
    # roots will be sorted when the domain is ZZ
    ks = []
    imax = n//2
    if even:
        ks.append(imax)
        imax -= 1
    if not neg:
        ks.append(0)
    for i in range(imax, 0, -1):
        if neg:
            ks.extend([i, -i])
        else:
            ks.extend([-i, i])
    if neg:
        ks.append(0)

    # compute the roots
    roots, d = [], 2*I*pi/n
    for k in ks:
        zeta = exp(k*d).expand(complex=True)
        roots.append((alpha*zeta).expand(power_base=False))

    return roots


def _inv_totient_estimate(m):
    """
    Find ``(L, U)`` such that ``L <= phi^-1(m) <= U``.

    Examples
    ========

    >>> _inv_totient_estimate(192)
    (192, 840)
    >>> _inv_totient_estimate(400)
    (400, 1750)

    """
    primes = [d + 1 for d in divisors(m) if isprime(d + 1)]

    a, b = 1, 1

    for p in primes:
        a *= p
        b *= p - 1

    L = m
    U = math.ceil(m*(float(a)/b))

    P = p = 2
    primes = []

    while P <= U:
        p = nextprime(p)
        primes.append(p)
        P *= p

    P //= p
    b = 1

    for p in primes[:-1]:
        b *= p - 1

    U = math.ceil(m*(float(P)/b))

    return L, U


def roots_cyclotomic(f, factor=False):
    """Compute roots of cyclotomic polynomials."""
    L, U = _inv_totient_estimate(f.degree())

    for n in range(L, U + 1):
        g = cyclotomic_poly(n, f.gen, polys=True)

        if f == g:
            break
    else:  # pragma: no cover
        raise RuntimeError('failed to find index of a cyclotomic polynomial')

    roots = []

    if not factor:
        # get the indices in the right order so the computed
        # roots will be sorted
        h = n//2
        ks = [i for i in range(1, n + 1) if math.gcd(i, n) == 1]
        ks.sort(key=lambda x: (x, -1) if x <= h else (abs(x - n), 1))
        d = 2*I*pi/n
        for k in reversed(ks):
            roots.append(exp(k*d).expand(complex=True))
    else:
        g = f.as_poly(extension=root(-1, n))

        for h, _ in ordered(g.factor_list()[1]):
            roots.append(-h.TC())

    return roots


def roots_quintic(f):
    """Calulate exact roots of a solvable quintic."""
    result = []
    s, r, q, p, coeff_4, coeff_5 = f.all_coeffs()

    # Eqn must be of the form x^5 + px^3 + qx^2 + rx + s
    if coeff_4:
        return result

    if coeff_5 != 1:
        l = [p/coeff_5, q/coeff_5, r/coeff_5, s/coeff_5]
        if not all(coeff.is_Rational for coeff in l):
            return result
        f = (f/coeff_5).as_poly()
    quintic = PolyQuintic(f)

    # Eqn standardized. Algo for solving starts here
    if not f.is_irreducible:
        return result

    f20 = quintic.f20
    # Check if f20 has linear factors over domain Z
    if f20.is_irreducible:
        return result

    # Now, we know that f is solvable
    _factors = f20.factor_list()[1]
    assert _factors[0][0].is_linear
    theta = _factors[0][0].root(0)
    d = discriminant(f)
    delta = sqrt(d)
    # zeta = a fifth root of unity
    zeta1, zeta2, zeta3, zeta4 = quintic.zeta
    T = quintic.T(theta, d)
    tol = Float(1e-10)
    alpha = T[1] + T[2]*delta
    alpha_bar = T[1] - T[2]*delta
    beta = T[3] + T[4]*delta
    beta_bar = T[3] - T[4]*delta

    disc = alpha**2 - 4*beta
    disc_bar = alpha_bar**2 - 4*beta_bar

    l0 = quintic.l0(theta)

    l1 = _quintic_simplify((-alpha + sqrt(disc))/2)
    l4 = _quintic_simplify((-alpha - sqrt(disc))/2)

    l2 = _quintic_simplify((-alpha_bar + sqrt(disc_bar))/2)
    l3 = _quintic_simplify((-alpha_bar - sqrt(disc_bar))/2)

    order = quintic.order(theta, d)
    test = order*delta - (l1 - l4)*(l2 - l3)
    # Comparing floats
    if not comp(test.evalf(strict=False), 0, tol):
        l2, l3 = l3, l2

    # Now we have correct order of l's
    R1 = l0 + l1*zeta1 + l2*zeta2 + l3*zeta3 + l4*zeta4
    R2 = l0 + l3*zeta1 + l1*zeta2 + l4*zeta3 + l2*zeta4
    R3 = l0 + l2*zeta1 + l4*zeta2 + l1*zeta3 + l3*zeta4
    R4 = l0 + l4*zeta1 + l3*zeta2 + l2*zeta3 + l1*zeta4

    Res = [None, [None]*5, [None]*5, [None]*5, [None]*5]
    Res_n = [None, [None]*5, [None]*5, [None]*5, [None]*5]
    sol = Symbol('sol')

    # Simplifying improves performace a lot for exact expressions
    R1 = _quintic_simplify(R1)
    R2 = _quintic_simplify(R2)
    R3 = _quintic_simplify(R3)
    R4 = _quintic_simplify(R4)

    # Solve imported here. Causing problems if imported as 'solve'
    # and hence the changed name
    from ..solvers import solve as _solve
    a, b = symbols('a b', cls=Dummy)
    _sol = _solve(sol**5 - a - I*b, sol)
    for i in range(5):
        _sol[i] = factor(_sol[i][sol], extension=False)
    R1 = R1.as_real_imag()
    R2 = R2.as_real_imag()
    R3 = R3.as_real_imag()
    R4 = R4.as_real_imag()

    for i, root in enumerate(_sol):
        Res[1][i] = _quintic_simplify(root.subs({a: R1[0], b: R1[1]}))
        Res[2][i] = _quintic_simplify(root.subs({a: R2[0], b: R2[1]}))
        Res[3][i] = _quintic_simplify(root.subs({a: R3[0], b: R3[1]}))
        Res[4][i] = _quintic_simplify(root.subs({a: R4[0], b: R4[1]}))

    for i in range(1, 5):
        for j in range(5):
            Res_n[i][j] = Res[i][j].evalf()
            Res[i][j] = _quintic_simplify(Res[i][j])
    r1 = Res[1][0]
    r1_n = Res_n[1][0]

    for i in range(5):  # pragma: no branch
        if comp(im(r1_n*Res_n[4][i]), 0, tol):
            r4 = Res[4][i]
            break

    # Now we have various Res values. Each will be a list of five
    # values. We have to pick one r value from those five for each Res
    u, v = quintic.uv(theta, d)
    testplus = (u + v*delta*sqrt(5)).evalf(strict=False)
    testminus = (u - v*delta*sqrt(5)).evalf(strict=False)

    # Evaluated numbers suffixed with _n
    # We will use evaluated numbers for calculation. Much faster.
    r4_n = r4.evalf()
    r2 = r3 = None

    for i in range(5):  # pragma: no branch
        r2temp_n = Res_n[2][i]
        for j in range(5):
            # Again storing away the exact number and using
            # evaluated numbers in computations
            r3temp_n = Res_n[3][j]

            if (comp(r1_n*r2temp_n**2 + r4_n*r3temp_n**2 - testplus, 0, tol) and
                    comp(r3temp_n*r1_n**2 + r2temp_n*r4_n**2 - testminus, 0, tol)):
                r2 = Res[2][i]
                r3 = Res[3][j]
                break
        if r2:
            break

    # Now, we have r's so we can get roots
    x1 = (r1 + r2 + r3 + r4)/5
    x2 = (r1*zeta4 + r2*zeta3 + r3*zeta2 + r4*zeta1)/5
    x3 = (r1*zeta3 + r2*zeta1 + r3*zeta4 + r4*zeta2)/5
    x4 = (r1*zeta2 + r2*zeta4 + r3*zeta1 + r4*zeta3)/5
    x5 = (r1*zeta1 + r2*zeta2 + r3*zeta3 + r4*zeta4)/5
    return [x1, x2, x3, x4, x5]


def _quintic_simplify(expr):
    expr = powsimp(expr)
    expr = cancel(expr, extension=False)
    return together(expr)


def _integer_basis(poly):
    """Compute coefficient basis for a polynomial over integers.

    Returns the integer ``div`` such that substituting ``x = div*y``
    ``p(x) = m*q(y)`` where the coefficients of ``q`` are smaller
    than those of ``p``.

    For example ``x**5 + 512*x + 1024 = 0``
    with ``div = 4`` becomes ``y**5 + 2*y + 1 = 0``

    Returns the integer ``div`` or ``None`` if there is no possible scaling.

    Examples
    ========

    >>> p = (x**5 + 512*x + 1024).as_poly()
    >>> _integer_basis(p)
    4

    """
    if poly.is_zero:
        return

    monoms, coeffs = zip(*poly.terms())

    monoms, = zip(*monoms)
    coeffs = list(map(abs, coeffs))

    if coeffs[0] < coeffs[-1]:
        coeffs = list(reversed(coeffs))
        n = monoms[0]
        monoms = [n - i for i in reversed(monoms)]
    else:
        return

    monoms = monoms[:-1]
    coeffs = coeffs[:-1]

    if len(monoms) == 1:
        r = root(coeffs[0], monoms[0])
        if r.is_Integer:
            return int(r)
        return

    divs = reversed(divisors(math.gcd(*coeffs))[1:])

    try:
        div = next(divs)
    except StopIteration:
        return

    while True:
        for monom, coeff in zip(monoms, coeffs):
            if coeff % div**monom != 0:
                try:
                    div = next(divs)
                except StopIteration:
                    return
                break
        else:
            return div


def preprocess_roots(poly):
    """Try to get rid of symbolic coefficients from ``poly``."""
    coeff = Integer(1)

    _, poly = poly.clear_denoms(convert=True)

    poly = poly.primitive()[1]

    if not poly.domain.characteristic:
        poly = poly.retract()

    if poly.domain.is_PolynomialRing and all(c.is_term for c in poly.rep.values()):
        poly = poly.inject()

        strips = list(zip(*poly.monoms()))
        gens = list(poly.gens[1:])

        base, strips = strips[0], strips[1:]

        for gen, strip in zip(list(gens), strips):
            reverse = False

            if strip[0] < strip[-1]:
                strip = reversed(strip)
                reverse = True

            ratio = None

            for a, b in zip(base, strip):
                if not a and not b:
                    continue
                if not a or not b:
                    break
                if b % a != 0:
                    break

                _ratio = b // a

                if ratio is None:
                    ratio = _ratio
                elif ratio != _ratio:
                    break
            else:
                if reverse:
                    ratio = -ratio

                poly = poly.eval(gen, 1)
                coeff *= gen**(-ratio)
                gens.remove(gen)

        if gens:
            poly = poly.eject(*gens)

    if poly.is_univariate and poly.domain.is_IntegerRing:
        basis = _integer_basis(poly)

        if basis is not None:
            n = poly.degree()

            def func(k, coeff):
                return coeff//basis**(n - k[0])

            poly = poly.termwise(func)
            coeff *= basis

    return coeff, poly


def roots(f, *gens, **flags):
    """
    Computes symbolic roots of a univariate polynomial.

    Given a univariate polynomial f with symbolic coefficients (or
    a list of the polynomial's coefficients), returns a dictionary
    with its roots and their multiplicities.

    Only roots expressible via radicals will be returned.  To get
    a complete set of roots use RootOf class or numerical methods
    instead. By default cubic and quartic formulas are used in
    the algorithm. To disable them because of unreadable output
    set ``cubics=False`` or ``quartics=False`` respectively. If cubic
    roots are real but are expressed in terms of complex numbers
    (casus irreducibilis) the ``trig`` flag can be set to True to
    have the solutions returned in terms of cosine and inverse cosine
    functions.

    To get roots from a specific domain set the ``filter`` flag with
    one of the following specifiers: Z, Q, R, I, C. By default all
    roots are returned (this is equivalent to setting ``filter='C'``).

    By default a dictionary is returned giving a compact result in
    case of multiple roots.  However to get a list containing all
    those roots set the ``multiple`` flag to True; the list will
    have identical roots appearing next to each other in the result.
    (For a given Poly, the all_roots method will give the roots in
    sorted numerical order.)

    Examples
    ========

    >>> roots(x**2 - 1, x)
    {-1: 1, 1: 1}

    >>> p = (x**2 - 1).as_poly()
    >>> roots(p)
    {-1: 1, 1: 1}

    >>> p = (x**2 - y).as_poly()

    >>> roots(p.as_poly(x))
    {-sqrt(y): 1, sqrt(y): 1}

    >>> roots(x**2 - y, x)
    {-sqrt(y): 1, sqrt(y): 1}

    >>> roots([1, 0, -1])
    {-1: 1, 1: 1}

    References
    ==========

    * https://en.wikipedia.org/wiki/Cubic_equation#Trigonometric_and_hyperbolic_solutions

    """
    from .polytools import to_rational_coeffs
    flags = dict(flags)

    auto = flags.pop('auto', True)
    cubics = flags.pop('cubics', True)
    trig = flags.pop('trig', False)
    quartics = flags.pop('quartics', True)
    quintics = flags.pop('quintics', False)
    multiple = flags.pop('multiple', False)
    filter = flags.pop('filter', None)
    predicate = flags.pop('predicate', None)

    if isinstance(f, list):
        if gens:
            raise ValueError('redundant generators given')

        x = Dummy('x')

        poly, i = {}, len(f) - 1

        for coeff in f:
            poly[i], i = sympify(coeff), i - 1

        f = Poly(poly, x, field=True)
    else:
        try:
            f = Poly(f, *gens, **flags)
        except GeneratorsNeededError:
            if multiple:
                return []
            return {}

        if f.is_multivariate:
            raise PolynomialError('multivariate polynomials are not supported')

    def _update_dict(result, root, k):
        if root in result:
            result[root] += k
        else:
            result[root] = k

    def _try_decompose(f):
        """Find roots using functional decomposition."""
        factors, roots = f.decompose(), []

        for root in _try_heuristics(factors[0]):
            roots.append(root)

        for factor in factors[1:]:
            previous, roots = list(roots), []

            for root in previous:
                g = factor - root.as_poly(f.gen, extension=False)

                for root in _try_heuristics(g):
                    roots.append(root)

        return roots

    def _try_heuristics(f):
        """Find roots using formulas and some tricks."""
        if f.is_ground:
            return []

        if f.length() == 2:
            if f.degree() == 1:
<<<<<<< HEAD
                return roots_linear(f)
            else:
                return roots_binomial(f)
=======
                return list(map(cancel, roots_linear(f)))
            return roots_binomial(f)
>>>>>>> 5e373909

        result = []

        n = f.degree()

        if n == 2:
            result += roots_quadratic(f)
        elif f.is_cyclotomic:
            result += roots_cyclotomic(f)
        elif n == 3 and cubics:
            result += roots_cubic(f, trig=trig)
        elif n == 4 and quartics:
            result += roots_quartic(f)
        elif n == 5 and quintics:
            result += roots_quintic(f)

        return result

    (k,), f = f.terms_gcd()

    if not k:
        zeros = {}
    else:
        zeros = {Integer(0): k}

    coeff, f = preprocess_roots(f)

    if auto and f.domain.is_Ring:
        f = f.to_field()

    rescale_x = None
    translate_x = None

    result = {}

    if not f.is_ground:
        if not f.domain.is_Exact:
            for r in f.nroots(n=f.domain.dps):
                _update_dict(result, r, 1)
        elif f.degree() == 1:
            result[roots_linear(f)[0]] = 1
        elif f.length() == 2:
            roots_fun = roots_quadratic if f.degree() == 2 else roots_binomial
            for r in roots_fun(f):
                _update_dict(result, r, 1)
        else:
            _, factors = f.as_expr().as_poly(extension=False).factor_list()
            if len(factors) == 1 and f.degree() == 2:
                for r in roots_quadratic(f):
                    _update_dict(result, r, 1)
            else:
                if len(factors) == 1 and factors[0][1] == 1:
                    if f.domain.is_ExpressionDomain:
                        res = to_rational_coeffs(f)
                        if res:
                            if res[0] is None:
                                translate_x, f = res[2:]
                            else:
                                rescale_x, f = res[1], res[-1]
                            result = roots(f)
                    else:
                        for root in _try_decompose(f):
                            _update_dict(result, root, 1)
                else:
                    for factor, k in factors:
                        for r in _try_heuristics(factor.as_poly(f.gen, field=True)):
                            _update_dict(result, r, k)

    if coeff != 1:
        _result, result, = result, {}

        for root, k in _result.items():
            result[coeff*root] = k

    result.update(zeros)

    if filter not in [None, 'C']:
        handlers = {
            'Z': lambda r: r.is_Integer,
            'Q': lambda r: r.is_Rational,
            'R': lambda r: r.is_extended_real,
            'I': lambda r: r.is_imaginary,
        }

        try:
            query = handlers[filter]
        except KeyError as exc:
            raise ValueError(f'Invalid filter: {filter}') from exc

        for zero in dict(result):
            if not query(zero):
                del result[zero]

    if predicate is not None:
        for zero in dict(result):
            if not predicate(zero):
                del result[zero]
    if rescale_x:
        result1 = {}
        for k, v in result.items():
            result1[k*rescale_x] = v
        result = result1
    if translate_x:
        result1 = {}
        for k, v in result.items():
            result1[k + translate_x] = v
        result = result1

    if not multiple:
        return result

    zeros = []

    for zero in ordered(result):
        zeros.extend([zero]*result[zero])

    return zeros


def root_factors(f, *gens, **args):
    """
    Returns all factors of a univariate polynomial.

    Examples
    ========

    >>> root_factors(x**2 - y, x)
    [x - sqrt(y), x + sqrt(y)]

    """
    args = dict(args)
    filter = args.pop('filter', None)

    F = f.as_poly(*gens, **args)

    if F.is_multivariate:
        raise ValueError('multivariate polynomials are not supported')

    x = F.gens[0]

    zeros = roots(F, filter=filter)

    if not zeros:
        factors = [F]
    else:
        factors, N = [], 0

        for r, n in ordered(zeros.items()):
            factors, N = factors + [(x - r).as_poly(x)]*n, N + n

        if N < F.degree():
            G = functools.reduce(lambda p, q: p*q, factors)
            factors.append(F.quo(G))

    if not isinstance(f, Poly):
        factors = [f.as_expr() for f in factors]

    return factors<|MERGE_RESOLUTION|>--- conflicted
+++ resolved
@@ -851,14 +851,8 @@
 
         if f.length() == 2:
             if f.degree() == 1:
-<<<<<<< HEAD
-                return roots_linear(f)
-            else:
-                return roots_binomial(f)
-=======
                 return list(map(cancel, roots_linear(f)))
             return roots_binomial(f)
->>>>>>> 5e373909
 
         result = []
 
