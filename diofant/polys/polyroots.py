"""Algorithms for computing symbolic roots of polynomials."""

import functools
import math

from ..core import (Dummy, Eq, Float, I, Integer, Rational, Symbol, comp,
                    factor_terms, pi, symbols)
from ..core.mul import expand_2arg
from ..core.sympify import sympify
from ..domains.compositedomain import CompositeDomain
from ..functions import Piecewise, acos, cos, exp, im, root, sign, sqrt
from ..ntheory import divisors, isprime, nextprime
from ..simplify.powsimp import powsimp
from ..simplify.simplify import simplify
from ..utilities import ordered
from .polyerrors import GeneratorsNeeded, PolynomialError
from .polyquinticconst import PolyQuintic
from .polytools import Poly, cancel, discriminant, factor
from .rationaltools import together
from .specialpolys import cyclotomic_poly


__all__ = 'roots',


def roots_linear(f):
    """Returns a list of roots of a linear polynomial."""
    r = -f.coeff_monomial(1)/f.coeff_monomial(f.gen)
    dom = f.domain

    if not dom.is_Numerical:
        if isinstance(dom, CompositeDomain):
            r = factor(r)
        else:
            r = simplify(r)

    return [r]


def roots_quadratic(f):
    """Returns a list of roots of a quadratic polynomial. If the domain is ZZ
    then the roots will be sorted with negatives coming before positives.
    The ordering will be the same for any numerical coefficients as long as
    the assumptions tested are correct, otherwise the ordering will not be
    sorted (but will be canonical).

    """
    c, b, a = f.all_coeffs()
    dom = f.domain

    def _simplify(expr):
        if isinstance(dom, CompositeDomain):
            return factor(expr)
        else:
            return simplify(expr)

    if c == 0:
        r0, r1 = Integer(0), -b/a

        if not dom.is_Numerical:
            r1 = _simplify(r1)
        elif r1.is_negative:
            r0, r1 = r1, r0
    elif b == 0:
        r = -c/a
        if not dom.is_Numerical:
            r = _simplify(r)

        R = sqrt(r).doit()
        r0 = -R
        r1 = R
    else:
        d = (b**2 - 4*a*c)/a**2
        B = -b/(2*a)

        if not dom.is_Numerical:
            d = _simplify(d)
            B = _simplify(B)

        D = factor_terms(sqrt(d)/2)
        r0 = B - D
        r1 = B + D
        if not dom.is_Numerical:
            r0, r1 = [expand_2arg(i) for i in (r0, r1)]

    return [r0, r1]


def roots_cubic(f, trig=False):
    """Returns a list of roots of a cubic polynomial.

    References
    ==========

    * https://en.wikipedia.org/wiki/Cubic_function, General
      formula for roots, (accessed November 17, 2014).

    """
    if trig:
        d, c, b, a = f.all_coeffs()
        p = (3*a*c - b**2)/3/a**2
        q = (2*b**3 - 9*a*b*c + 27*a**2*d)/(27*a**3)
        D = 18*a*b*c*d - 4*b**3*d + b**2*c**2 - 4*a*c**3 - 27*a**2*d**2
        if D.is_positive:
            rv = []
            for k in range(3):
                rv.append(2*sqrt(-p/3)*cos(acos(3*q/2/p*sqrt(-3/p))/3 - k*2*pi/3))
            return [i - b/3/a for i in rv]

    c, b, a, _ = f.monic().all_coeffs()

    if c == 0:
        x1, x2 = roots([1, a, b], multiple=True)
        return [x1, Integer(0), x2]

    p = b - a**2/3
    q = c - a*b/3 + 2*a**3/27

    pon3 = p/3
    aon3 = a/3

    u1 = None
    if p == 0:
        if q == 0:
            return [-aon3]*3
        elif q.is_nonnegative or q.is_negative:
            u1 = -sign(q)*root(abs(q), 3)
        else:
            if q.could_extract_minus_sign():
                u1 = +root(-q, 3)
            else:
                u1 = -root(+q, 3)
    elif q.is_extended_real and q.is_negative:
        u1 = -root(-q/2 + sqrt(q**2/4 + pon3**3), 3)

    coeff = I*sqrt(3)/2
    if u1 is None:
        u1 = Integer(1)
        u2 = -Rational(1, 2) + coeff
        u3 = -Rational(1, 2) - coeff
        a, b, c, d = Integer(1), a, b, c
        D0 = b**2 - 3*a*c
        D1 = 2*b**3 - 9*a*b*c + 27*a**2*d
        C = root((D1 + sqrt(D1**2 - 4*D0**3))/2, 3)
        return [-(b + uk*C + D0/C/uk)/3/a for uk in [u1, u2, u3]]

    u2 = u1*(-Rational(1, 2) + coeff)
    u3 = u1*(-Rational(1, 2) - coeff)

    if p == 0:
        return [u1 - aon3, u2 - aon3, u3 - aon3]

    soln = [-u1 + pon3/u1 - aon3,
            -u2 + pon3/u2 - aon3,
            -u3 + pon3/u3 - aon3]

    return soln


def _roots_quartic_euler(p, q, r, a):
    """
    Descartes-Euler solution of the quartic equation

    Parameters
    ==========

    p, q, r: coefficients of ``x**4 + p*x**2 + q*x + r``
    a: shift of the roots

    Notes
    =====

    This is a helper function for ``roots_quartic``.

    Look for solutions of the form ::

      ``x1 = sqrt(R) - sqrt(A + B*sqrt(R))``
      ``x2 = -sqrt(R) - sqrt(A - B*sqrt(R))``
      ``x3 = -sqrt(R) + sqrt(A - B*sqrt(R))``
      ``x4 = sqrt(R) + sqrt(A + B*sqrt(R))``

    To satisfy the quartic equation one must have
    ``p = -2*(R + A); q = -4*B*R; r = (R - A)**2 - B**2*R``
    so that ``R`` must satisfy the Descartes-Euler resolvent equation
    ``64*R**3 + 32*p*R**2 + (4*p**2 - 16*r)*R - q**2 = 0``

    If the resolvent does not have a rational solution, return None;
    in that case it is likely that the Ferrari method gives a simpler
    solution.

    Examples
    ========

    >>> p, q, r = -Rational(64, 5), -Rational(512, 125), -Rational(1024, 3125)
    >>> _roots_quartic_euler(p, q, r, Integer(0))[0]
    -sqrt(32*sqrt(5)/125 + 16/5) + 4*sqrt(5)/5

    """
    # solve the resolvent equation
    x = Symbol('x')
    eq = 64*x**3 + 32*p*x**2 + (4*p**2 - 16*r)*x - q**2
    xsols = list(roots(Poly(eq, x), cubics=False))
    xsols = [sol for sol in xsols if sol.is_rational]
    if not xsols:
        return
    R = max(xsols)
    c1 = sqrt(R)
    B = -q*c1/(4*R)
    A = -R - p/2
    c2 = sqrt(A + B)
    c3 = sqrt(A - B)
    return [c1 - c2 - a, -c1 - c3 - a, -c1 + c3 - a, c1 + c2 - a]


def roots_quartic(f):
    r"""
    Returns a list of roots of a quartic polynomial.

    There are many references for solving quartic expressions available [1-4].
    This reviewer has found that many of them require one to select from among
    2 or more possible sets of solutions and that some solutions work when one
    is searching for real roots but don't work when searching for complex roots
    (though this is not always stated clearly). The following routine has been
    tested and found to be correct for 0, 2 or 4 complex roots.

    The quasisymmetric case solution [5] looks for quartics that have the form
    `x**4 + A*x**3 + B*x**2 + C*x + D = 0` where `(C/A)**2 = D`.

    Although no general solution that is always applicable for all
    coefficients is known to this reviewer, certain conditions are tested
    to determine the simplest 4 expressions that can be returned:

      1) `f = c + a*(a**2/8 - b/2) == 0`
      2) `g = d - a*(a*(3*a**2/256 - b/16) + c/4) = 0`
      3) if `f != 0` and `g != 0` and `p = -d + a*c/4 - b**2/12` then
        a) `p == 0`
        b) `p != 0`

    Examples
    ========

    >>> r = roots_quartic((x**4 - 6*x**3 + 17*x**2 - 26*x + 20).as_poly())

    >>> # 4 complex roots: 1+-I*sqrt(3), 2+-I
    >>> sorted(str(tmp.evalf(2)) for tmp in r)
    ['1.0 + 1.7*I', '1.0 - 1.7*I', '2.0 + 1.0*I', '2.0 - 1.0*I']

    References
    ==========

    * http://mathforum.org/dr.math/faq/faq.cubic.equations.html
    * https://en.wikipedia.org/wiki/Quartic_function#Summary_of_Ferrari.27s_method
    * http://staff.bath.ac.uk/masjhd/JHD-CA.pdf
    * http://www.albmath.org/files/Math_5713.pdf
    * http://www.statemaster.com/encyclopedia/Quartic-equation
    * eqworld.ipmnet.ru/en/solutions/ae/ae0108.pdf

    """
    d, c, b, a, _ = f.monic().all_coeffs()

    if not d:
        return [Integer(0)] + roots([1, a, b, c], multiple=True)
    elif (c/a)**2 == d:
        x, m = f.gen, c/a

        g = (x**2 + a*x + b - 2*m).as_poly(x)

        z1, z2 = roots_quadratic(g)

        h1 = (x**2 - z1*x + m).as_poly(x)
        h2 = (x**2 - z2*x + m).as_poly(x)

        r1 = roots_quadratic(h1)
        r2 = roots_quadratic(h2)

        return r1 + r2
    else:
        a2 = a**2
        e = b - 3*a2/8
        f = c + a*(a2/8 - b/2)
        g = d - a*(a*(3*a2/256 - b/16) + c/4)
        aon4 = a/4

        if f == 0:
            y1, y2 = [sqrt(tmp) for tmp in
                      roots([1, e, g], multiple=True)]
            return [tmp - aon4 for tmp in [-y1, -y2, y1, y2]]
        if g == 0:
            y = [Integer(0)] + roots([1, 0, e, f], multiple=True)
            return [tmp - aon4 for tmp in y]
        else:
            # Descartes-Euler method, see [7]
            sols = _roots_quartic_euler(e, f, g, aon4)
            if sols:
                return sols
            # Ferrari method, see [1, 2]
            a2 = a**2
            e = b - 3*a2/8
            f = c + a*(a2/8 - b/2)
            g = d - a*(a*(3*a2/256 - b/16) + c/4)
            p = -e**2/12 - g
            q = -e**3/108 + e*g/3 - f**2/8
            TH = Rational(1, 3)

            def _ans(y):
                w = sqrt(e + 2*y)
                arg1 = 3*e + 2*y
                arg2 = 2*f/w
                ans = []
                for s in [-1, 1]:
                    root = sqrt(-(arg1 + s*arg2))
                    for t in [-1, 1]:
                        ans.append((s*w - t*root)/2 - aon4)
                return ans

            # p == 0 case
            y1 = -5*e/6 - q**TH
            if p.is_zero:
                return _ans(y1)

            # if p != 0 then u below is not 0
            root = sqrt(q**2/4 + p**3/27)
            r = -q/2 + root  # or -q/2 - root
            u = r**TH  # primary root of solve(x**3 - r, x)
            y2 = -5*e/6 + u - p/u/3
            if p.is_nonzero:
                return _ans(y2)

            # sort it out once they know the values of the coefficients
            return [Piecewise((a1, Eq(p, 0)), (a2, True))
                    for a1, a2 in zip(_ans(y1), _ans(y2))]


def roots_binomial(f):
    """Returns a list of roots of a binomial polynomial. If the domain is ZZ
    then the roots will be sorted with negatives coming before positives.
    The ordering will be the same for any numerical coefficients as long as
    the assumptions tested are correct, otherwise the ordering will not be
    sorted (but will be canonical).

    """
    n = f.degree()

    a, b = f.coeff_monomial((n,)), f.coeff_monomial(1)
    base = -cancel(b/a)
    alpha = root(base, n)

    if alpha.is_number:
        alpha = alpha.expand(complex=True)

    # define some parameters that will allow us to order the roots.
    # If the domain is ZZ this is guaranteed to return roots sorted
    # with reals before non-real roots and non-real sorted according
    # to real part and imaginary part, e.g. -1, 1, -1 + I, 2 - I
    neg = base.is_negative
    even = n % 2 == 0
    if neg:
        if even and (base + 1).is_positive:
            big = True
        else:
            big = False

    # get the indices in the right order so the computed
    # roots will be sorted when the domain is ZZ
    ks = []
    imax = n//2
    if even:
        ks.append(imax)
        imax -= 1
    if not neg:
        ks.append(0)
    for i in range(imax, 0, -1):
        if neg:
            ks.extend([i, -i])
        else:
            ks.extend([-i, i])
    if neg:
        ks.append(0)
        if big:
            for i in range(0, len(ks), 2):
                pair = ks[i: i + 2]
                pair = list(reversed(pair))

    # compute the roots
    roots, d = [], 2*I*pi/n
    for k in ks:
        zeta = exp(k*d).expand(complex=True)
        roots.append((alpha*zeta).expand(power_base=False))

    return roots


def _inv_totient_estimate(m):
    """
    Find ``(L, U)`` such that ``L <= phi^-1(m) <= U``.

    Examples
    ========

    >>> _inv_totient_estimate(192)
    (192, 840)
    >>> _inv_totient_estimate(400)
    (400, 1750)

    """
    primes = [d + 1 for d in divisors(m) if isprime(d + 1)]

    a, b = 1, 1

    for p in primes:
        a *= p
        b *= p - 1

    L = m
    U = math.ceil(m*(float(a)/b))

    P = p = 2
    primes = []

    while P <= U:
        p = nextprime(p)
        primes.append(p)
        P *= p

    P //= p
    b = 1

    for p in primes[:-1]:
        b *= p - 1

    U = math.ceil(m*(float(P)/b))

    return L, U


def roots_cyclotomic(f, factor=False):
    """Compute roots of cyclotomic polynomials."""
    L, U = _inv_totient_estimate(f.degree())

    for n in range(L, U + 1):
        g = cyclotomic_poly(n, f.gen, polys=True)

        if f == g:
            break
    else:  # pragma: no cover
        raise RuntimeError('failed to find index of a cyclotomic polynomial')

    roots = []

    if not factor:
        # get the indices in the right order so the computed
        # roots will be sorted
        h = n//2
        ks = [i for i in range(1, n + 1) if math.gcd(i, n) == 1]
        ks.sort(key=lambda x: (x, -1) if x <= h else (abs(x - n), 1))
        d = 2*I*pi/n
        for k in reversed(ks):
            roots.append(exp(k*d).expand(complex=True))
    else:
        g = f.as_poly(extension=root(-1, n))

        for h, _ in ordered(g.factor_list()[1]):
            roots.append(-h.TC())

    return roots


def roots_quintic(f):
    """Calulate exact roots of a solvable quintic."""
    result = []
    s, r, q, p, coeff_4, coeff_5 = f.all_coeffs()

    # Eqn must be of the form x^5 + px^3 + qx^2 + rx + s
    if coeff_4:
        return result

    if coeff_5 != 1:
        l = [p/coeff_5, q/coeff_5, r/coeff_5, s/coeff_5]
        if not all(coeff.is_Rational for coeff in l):
            return result
        f = (f/coeff_5).as_poly()
    quintic = PolyQuintic(f)

    # Eqn standardized. Algo for solving starts here
    if not f.is_irreducible:
        return result

    f20 = quintic.f20
    # Check if f20 has linear factors over domain Z
    if f20.is_irreducible:
        return result

    # Now, we know that f is solvable
    _factors = f20.factor_list()[1]
    assert _factors[0][0].is_linear
    theta = _factors[0][0].root(0)
    d = discriminant(f)
    delta = sqrt(d)
    # zeta = a fifth root of unity
    zeta1, zeta2, zeta3, zeta4 = quintic.zeta
    T = quintic.T(theta, d)
    tol = Float(1e-10)
    alpha = T[1] + T[2]*delta
    alpha_bar = T[1] - T[2]*delta
    beta = T[3] + T[4]*delta
    beta_bar = T[3] - T[4]*delta

    disc = alpha**2 - 4*beta
    disc_bar = alpha_bar**2 - 4*beta_bar

    l0 = quintic.l0(theta)

    l1 = _quintic_simplify((-alpha + sqrt(disc))/2)
    l4 = _quintic_simplify((-alpha - sqrt(disc))/2)

    l2 = _quintic_simplify((-alpha_bar + sqrt(disc_bar))/2)
    l3 = _quintic_simplify((-alpha_bar - sqrt(disc_bar))/2)

    order = quintic.order(theta, d)
    test = order*delta - (l1 - l4)*(l2 - l3)
    # Comparing floats
    if not comp(test.evalf(strict=False), 0, tol):
        l2, l3 = l3, l2

    # Now we have correct order of l's
    R1 = l0 + l1*zeta1 + l2*zeta2 + l3*zeta3 + l4*zeta4
    R2 = l0 + l3*zeta1 + l1*zeta2 + l4*zeta3 + l2*zeta4
    R3 = l0 + l2*zeta1 + l4*zeta2 + l1*zeta3 + l3*zeta4
    R4 = l0 + l4*zeta1 + l3*zeta2 + l2*zeta3 + l1*zeta4

    Res = [None, [None]*5, [None]*5, [None]*5, [None]*5]
    Res_n = [None, [None]*5, [None]*5, [None]*5, [None]*5]
    sol = Symbol('sol')

    # Simplifying improves performace a lot for exact expressions
    R1 = _quintic_simplify(R1)
    R2 = _quintic_simplify(R2)
    R3 = _quintic_simplify(R3)
    R4 = _quintic_simplify(R4)

    # Solve imported here. Causing problems if imported as 'solve'
    # and hence the changed name
    from ..solvers import solve as _solve
    a, b = symbols('a b', cls=Dummy)
    _sol = _solve(sol**5 - a - I*b, sol)
    for i in range(5):
        _sol[i] = factor(_sol[i][sol], extension=False)
    R1 = R1.as_real_imag()
    R2 = R2.as_real_imag()
    R3 = R3.as_real_imag()
    R4 = R4.as_real_imag()

    for i, root in enumerate(_sol):
        Res[1][i] = _quintic_simplify(root.subs({a: R1[0], b: R1[1]}))
        Res[2][i] = _quintic_simplify(root.subs({a: R2[0], b: R2[1]}))
        Res[3][i] = _quintic_simplify(root.subs({a: R3[0], b: R3[1]}))
        Res[4][i] = _quintic_simplify(root.subs({a: R4[0], b: R4[1]}))

    for i in range(1, 5):
        for j in range(5):
            Res_n[i][j] = Res[i][j].evalf()
            Res[i][j] = _quintic_simplify(Res[i][j])
    r1 = Res[1][0]
    r1_n = Res_n[1][0]

    for i in range(5):  # pragma: no branch
        if comp(im(r1_n*Res_n[4][i]), 0, tol):
            r4 = Res[4][i]
            break

    u, v = quintic.uv(theta, d)

    # Now we have various Res values. Each will be a list of five
    # values. We have to pick one r value from those five for each Res
    u, v = quintic.uv(theta, d)
    testplus = (u + v*delta*sqrt(5)).evalf(strict=False)
    testminus = (u - v*delta*sqrt(5)).evalf(strict=False)

    # Evaluated numbers suffixed with _n
    # We will use evaluated numbers for calculation. Much faster.
    r4_n = r4.evalf()
    r2 = r3 = None

    for i in range(5):  # pragma: no branch
        r2temp_n = Res_n[2][i]
        for j in range(5):
            # Again storing away the exact number and using
            # evaluated numbers in computations
            r3temp_n = Res_n[3][j]

            if (comp(r1_n*r2temp_n**2 + r4_n*r3temp_n**2 - testplus, 0, tol) and
                    comp(r3temp_n*r1_n**2 + r2temp_n*r4_n**2 - testminus, 0, tol)):
                r2 = Res[2][i]
                r3 = Res[3][j]
                break
        if r2:
            break

    # Now, we have r's so we can get roots
    x1 = (r1 + r2 + r3 + r4)/5
    x2 = (r1*zeta4 + r2*zeta3 + r3*zeta2 + r4*zeta1)/5
    x3 = (r1*zeta3 + r2*zeta1 + r3*zeta4 + r4*zeta2)/5
    x4 = (r1*zeta2 + r2*zeta4 + r3*zeta1 + r4*zeta3)/5
    x5 = (r1*zeta1 + r2*zeta2 + r3*zeta3 + r4*zeta4)/5
    return [x1, x2, x3, x4, x5]


def _quintic_simplify(expr):
    expr = powsimp(expr)
    expr = cancel(expr, extension=False)
    return together(expr)


def _integer_basis(poly):
    """Compute coefficient basis for a polynomial over integers.

    Returns the integer ``div`` such that substituting ``x = div*y``
    ``p(x) = m*q(y)`` where the coefficients of ``q`` are smaller
    than those of ``p``.

    For example ``x**5 + 512*x + 1024 = 0``
    with ``div = 4`` becomes ``y**5 + 2*y + 1 = 0``

    Returns the integer ``div`` or ``None`` if there is no possible scaling.

    Examples
    ========

    >>> p = (x**5 + 512*x + 1024).as_poly()
    >>> _integer_basis(p)
    4

    """
    if poly.is_zero:
        return

    monoms, coeffs = zip(*poly.terms())

    monoms, = zip(*monoms)
    coeffs = list(map(abs, coeffs))

    if coeffs[0] < coeffs[-1]:
        coeffs = list(reversed(coeffs))
        n = monoms[0]
        monoms = [n - i for i in reversed(monoms)]
    else:
        return

    monoms = monoms[:-1]
    coeffs = coeffs[:-1]

    divs = reversed(divisors(math.gcd(*coeffs))[1:])

    try:
        div = next(divs)
    except StopIteration:
        return

    while True:
        for monom, coeff in zip(monoms, coeffs):
            if coeff % div**monom != 0:
                try:
                    div = next(divs)
                except StopIteration:
                    return
                else:
                    break
        else:
            return div


def preprocess_roots(poly):
    """Try to get rid of symbolic coefficients from ``poly``."""
    coeff = Integer(1)

    _, poly = poly.clear_denoms(convert=True)

    poly = poly.primitive()[1]
    poly = poly.retract()

    if poly.domain.is_PolynomialRing and all(c.is_term for c in poly.rep.values()):
        poly = poly.inject()

        strips = list(zip(*poly.monoms()))
        gens = list(poly.gens[1:])

        base, strips = strips[0], strips[1:]

        for gen, strip in zip(list(gens), strips):
            reverse = False

            if strip[0] < strip[-1]:
                strip = reversed(strip)
                reverse = True

            ratio = None

            for a, b in zip(base, strip):
                if not a and not b:
                    continue
                elif not a or not b:
                    break
                elif b % a != 0:
                    break
                else:
                    _ratio = b // a

                    if ratio is None:
                        ratio = _ratio
                    elif ratio != _ratio:
                        break
            else:
                if reverse:
                    ratio = -ratio

                poly = poly.eval(gen, 1)
                coeff *= gen**(-ratio)
                gens.remove(gen)

        if gens:
            poly = poly.eject(*gens)

    if poly.is_univariate and poly.domain.is_IntegerRing:
        basis = _integer_basis(poly)

        if basis is not None:
            n = poly.degree()

            def func(k, coeff):
                return coeff//basis**(n - k[0])

            poly = poly.termwise(func)
            coeff *= basis

    return coeff, poly


def roots(f, *gens, **flags):
    """
    Computes symbolic roots of a univariate polynomial.

    Given a univariate polynomial f with symbolic coefficients (or
    a list of the polynomial's coefficients), returns a dictionary
    with its roots and their multiplicities.

    Only roots expressible via radicals will be returned.  To get
    a complete set of roots use RootOf class or numerical methods
    instead. By default cubic and quartic formulas are used in
    the algorithm. To disable them because of unreadable output
    set ``cubics=False`` or ``quartics=False`` respectively. If cubic
    roots are real but are expressed in terms of complex numbers
    (casus irreducibilis) the ``trig`` flag can be set to True to
    have the solutions returned in terms of cosine and inverse cosine
    functions.

    To get roots from a specific domain set the ``filter`` flag with
    one of the following specifiers: Z, Q, R, I, C. By default all
    roots are returned (this is equivalent to setting ``filter='C'``).

    By default a dictionary is returned giving a compact result in
    case of multiple roots.  However to get a list containing all
    those roots set the ``multiple`` flag to True; the list will
    have identical roots appearing next to each other in the result.
    (For a given Poly, the all_roots method will give the roots in
    sorted numerical order.)

    Examples
    ========

    >>> roots(x**2 - 1, x)
    {-1: 1, 1: 1}

    >>> p = (x**2 - 1).as_poly()
    >>> roots(p)
    {-1: 1, 1: 1}

    >>> p = (x**2 - y).as_poly()

    >>> roots(p.as_poly(x))
    {-sqrt(y): 1, sqrt(y): 1}

    >>> roots(x**2 - y, x)
    {-sqrt(y): 1, sqrt(y): 1}

    >>> roots([1, 0, -1])
    {-1: 1, 1: 1}

    References
    ==========

    * https://en.wikipedia.org/wiki/Cubic_equation#Trigonometric_and_hyperbolic_solutions

    """
    from .polytools import to_rational_coeffs
    flags = dict(flags)

    auto = flags.pop('auto', True)
    cubics = flags.pop('cubics', True)
    trig = flags.pop('trig', False)
    quartics = flags.pop('quartics', True)
    quintics = flags.pop('quintics', False)
    multiple = flags.pop('multiple', False)
    filter = flags.pop('filter', None)
    predicate = flags.pop('predicate', None)

    if isinstance(f, list):
        if gens:
            raise ValueError('redundant generators given')

        x = Dummy('x')

        poly, i = {}, len(f) - 1

        for coeff in f:
            poly[i], i = sympify(coeff), i - 1

        f = Poly(poly, x, field=True)
    else:
        try:
            f = Poly(f, *gens, **flags)
        except GeneratorsNeeded:
            if multiple:
                return []
            else:
                return {}

        if f.is_multivariate:
            raise PolynomialError('multivariate polynomials are not supported')

    def _update_dict(result, root, k):
        if root in result:
            result[root] += k
        else:
            result[root] = k

    def _try_decompose(f):
        """Find roots using functional decomposition."""
        factors, roots = f.decompose(), []

        for root in _try_heuristics(factors[0]):
            roots.append(root)

        for factor in factors[1:]:
            previous, roots = list(roots), []

            for root in previous:
                g = factor - root.as_poly(f.gen, extension=False)

                for root in _try_heuristics(g):
                    roots.append(root)

        return roots

    def _try_heuristics(f):
        """Find roots using formulas and some tricks."""
        if f.is_ground:
            return []

        if f.length() == 2:
            if f.degree() == 1:
                return roots_linear(f)
            else:
                return roots_binomial(f)

        result = []

        n = f.degree()

        if n == 2:
            result += roots_quadratic(f)
        elif f.is_cyclotomic:
            result += roots_cyclotomic(f)
        elif n == 3 and cubics:
            result += roots_cubic(f, trig=trig)
        elif n == 4 and quartics:
            result += roots_quartic(f)
        elif n == 5 and quintics:
            result += roots_quintic(f)

        return result

    (k,), f = f.terms_gcd()

    if not k:
        zeros = {}
    else:
        zeros = {Integer(0): k}

    coeff, f = preprocess_roots(f)

    if auto and f.domain.is_Ring:
        f = f.to_field()

    rescale_x = None
    translate_x = None

    result = {}

    if not f.is_ground:
        if not f.domain.is_Exact:
            for r in f.nroots(n=f.domain.dps):
                _update_dict(result, r, 1)
        elif f.degree() == 1:
            result[roots_linear(f)[0]] = 1
        elif f.length() == 2:
            roots_fun = roots_quadratic if f.degree() == 2 else roots_binomial
            for r in roots_fun(f):
                _update_dict(result, r, 1)
        else:
<<<<<<< HEAD
            _, factors = Poly(f.as_expr(), extension=False).factor_list()
=======
            _, factors = f.as_expr().as_poly().factor_list()
>>>>>>> 6d03bf91
            if len(factors) == 1 and f.degree() == 2:
                for r in roots_quadratic(f):
                    _update_dict(result, r, 1)
            else:
                if len(factors) == 1 and factors[0][1] == 1:
                    if f.domain.is_ExpressionDomain:
                        res = to_rational_coeffs(f)
                        if res:
                            if res[0] is None:
                                translate_x, f = res[2:]
                            else:
                                rescale_x, f = res[1], res[-1]
                            result = roots(f)
                    else:
                        for root in _try_decompose(f):
                            _update_dict(result, root, 1)
                else:
                    for factor, k in factors:
                        for r in _try_heuristics(factor.as_poly(f.gen, field=True)):
                            _update_dict(result, r, k)

    if coeff != 1:
        _result, result, = result, {}

        for root, k in _result.items():
            result[coeff*root] = k

    result.update(zeros)

    if filter not in [None, 'C']:
        handlers = {
            'Z': lambda r: r.is_Integer,
            'Q': lambda r: r.is_Rational,
            'R': lambda r: r.is_extended_real,
            'I': lambda r: r.is_imaginary,
        }

        try:
            query = handlers[filter]
        except KeyError:
            raise ValueError(f'Invalid filter: {filter}')

        for zero in dict(result):
            if not query(zero):
                del result[zero]

    if predicate is not None:
        for zero in dict(result):
            if not predicate(zero):
                del result[zero]
    if rescale_x:
        result1 = {}
        for k, v in result.items():
            result1[k*rescale_x] = v
        result = result1
    if translate_x:
        result1 = {}
        for k, v in result.items():
            result1[k + translate_x] = v
        result = result1

    if not multiple:
        return result
    else:
        zeros = []

        for zero in ordered(result):
            zeros.extend([zero]*result[zero])

        return zeros


def root_factors(f, *gens, **args):
    """
    Returns all factors of a univariate polynomial.

    Examples
    ========

    >>> root_factors(x**2 - y, x)
    [x - sqrt(y), x + sqrt(y)]

    """
    args = dict(args)
    filter = args.pop('filter', None)

    F = f.as_poly(*gens, **args)

    if F.is_multivariate:
        raise ValueError('multivariate polynomials are not supported')

    x = F.gens[0]

    zeros = roots(F, filter=filter)

    if not zeros:
        factors = [F]
    else:
        factors, N = [], 0

        for r, n in ordered(zeros.items()):
            factors, N = factors + [(x - r).as_poly(x)]*n, N + n

        if N < F.degree():
            G = functools.reduce(lambda p, q: p*q, factors)
            factors.append(F.quo(G))

    if not isinstance(f, Poly):
        factors = [f.as_expr() for f in factors]

    return factors<|MERGE_RESOLUTION|>--- conflicted
+++ resolved
@@ -907,11 +907,7 @@
             for r in roots_fun(f):
                 _update_dict(result, r, 1)
         else:
-<<<<<<< HEAD
-            _, factors = Poly(f.as_expr(), extension=False).factor_list()
-=======
-            _, factors = f.as_expr().as_poly().factor_list()
->>>>>>> 6d03bf91
+            _, factors = f.as_expr().as_poly(extension=False).factor_list()
             if len(factors) == 1 and f.degree() == 2:
                 for r in roots_quadratic(f):
                     _update_dict(result, r, 1)
