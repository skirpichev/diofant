--- conflicted
+++ resolved
@@ -515,11 +515,7 @@
         # as a polynomial, followed (perhaps) by a change of variables if the
         # generator is not a symbol
 
-<<<<<<< HEAD
-        poly = Poly(f_num, extension=False)
-=======
-        poly = Poly(f_num.expand(power_base=False, log=False))
->>>>>>> 72da6871
+        poly = Poly(f_num.expand(power_base=False, log=False), extension=False)
         gens = [g for g in poly.gens if g.has(symbol)]
 
         def _as_base_q(x):
