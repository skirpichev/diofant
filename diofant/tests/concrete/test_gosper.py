--- conflicted
+++ resolved
@@ -63,13 +63,8 @@
 
 
 def test_gosper_sum_algebraic():
-<<<<<<< HEAD
-    assert gosper_sum(
-        n**2 + sqrt(2), (n, 0, m)) == (m + 1)*(m**2 + m/2 + 3*sqrt(2))/3
-=======
     assert gosper_sum(n**2 + sqrt(2),
                       (n, 0, m)).equals((m + 1)*(2*m**2 + m + 6*sqrt(2))/6)
->>>>>>> 57da009a
 
 
 def test_gosper_sum_iterated():
