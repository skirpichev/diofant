import string
from random import choice

import pytest

from diofant import (Dummy, EulerGamma, GoldenRatio, I, Integer, Product,
                     Rational, Sum, Symbol, bell, bernoulli, binomial, catalan,
                     cos, cot, diff, digamma, euler, expand_func, factorial,
                     fibonacci, gamma, genocchi, harmonic, hyper, im, limit,
                     log, lucas, nan, oo, pi, polygamma, re, simplify, sin,
                     sqrt, sstr, subsets, symbols, trigamma, zeta, zoo)
from diofant.abc import x
from diofant.combinatorics.permutations import Permutation
from diofant.functions.combinatorial.numbers import (_AOP_product,
                                                     _multiset_histogram, nC,
                                                     nP, nT, stirling)
from diofant.utilities.iterables import (multiset_combinations,
                                         multiset_partitions,
                                         multiset_permutations, partitions,
                                         permutations)


__all__ = ()


def test_bernoulli():
    assert bernoulli(0) == 1
    assert bernoulli(1) == Rational(-1, 2)
    assert bernoulli(2) == Rational(1, 6)
    assert bernoulli(3) == 0
    assert bernoulli(4) == Rational(-1, 30)
    assert bernoulli(5) == 0
    assert bernoulli(6) == Rational(1, 42)
    assert bernoulli(7) == 0
    assert bernoulli(8) == Rational(-1, 30)
    assert bernoulli(10) == Rational(5, 66)
    assert bernoulli(1000001) == 0

    assert bernoulli(0, x) == 1
    assert bernoulli(1, x) == x - Rational(1, 2)
    assert bernoulli(2, x) == x**2 - x + Rational(1, 6)
    assert bernoulli(3, x) == x**3 - (3*x**2)/2 + x/2

    # Should be fast; computed with mpmath
    b = bernoulli(1000)
    assert b.numerator % 10**10 == 7950421099
    assert b.denominator == 342999030

    b = bernoulli(10**6, evaluate=False).evalf()
    assert str(b) == '-2.23799235765713e+4767529'

    # Issue sympy/sympy#8527
    l = Symbol('l', integer=True)
    m = Symbol('m', integer=True, nonnegative=True)
    n = Symbol('n', integer=True, positive=True)
    assert isinstance(bernoulli(2 * l + 1), bernoulli)
    assert isinstance(bernoulli(2 * m + 1), bernoulli)
    assert bernoulli(2 * n + 1) == 0

    pytest.raises(ValueError, lambda: bernoulli(-20))
    assert isinstance(bernoulli(l, x), bernoulli)


def test_fibonacci():
    assert [fibonacci(n) for n in range(-3, 5)] == [2, -1, 1, 0, 1, 1, 2, 3]
    assert fibonacci(100) == 354224848179261915075
    assert [lucas(n) for n in range(-3, 5)] == [-4, 3, -1, 2, 1, 3, 4, 7]
    assert lucas(100) == 792070839848372253127
    assert lucas(x) == lucas(x, evaluate=False)

    assert fibonacci(1, x) == 1
    assert fibonacci(2, x) == x
    assert fibonacci(3, x) == x**2 + 1
    assert fibonacci(4, x) == x**3 + 2*x

    assert fibonacci(x).rewrite(sqrt) == (GoldenRatio**x - cos(pi*x)/GoldenRatio**x)/sqrt(5)
    assert fibonacci(x).rewrite('tractable') == fibonacci(x).rewrite(sqrt)

    pytest.raises(ValueError, lambda: fibonacci(-2, x))

    n = Symbol('n', integer=True)
    assert isinstance(fibonacci(n, x).rewrite(sqrt), fibonacci)


def test_bell():
    assert [bell(n) for n in range(8)] == [1, 1, 2, 5, 15, 52, 203, 877]

    assert bell(0, x) == 1
    assert bell(1, x) == x
    assert bell(2, x) == x**2 + x
    assert bell(5, x) == x**5 + 10*x**4 + 25*x**3 + 15*x**2 + x

    X = symbols('x:6')
    # X = (x0, x1, .. x5)
    # at the same time: X[1] = x1, X[2] = x2 for standard readablity.
    # but we must supply zero-based indexed object X[1:] = (x1, .. x5)

    assert bell(6, 2, X[1:]) == 6*X[5]*X[1] + 15*X[4]*X[2] + 10*X[3]**2
    assert bell(
        6, 3, X[1:]) == 15*X[4]*X[1]**2 + 60*X[3]*X[2]*X[1] + 15*X[2]**3

    X = (1, 10, 100, 1000, 10000)
    assert bell(6, 2, X) == (6 + 15 + 10)*10000

    X = (1, 2, 3, 3, 5)
    assert bell(6, 2, X) == 6*5 + 15*3*2 + 10*3**2

    X = (1, 2, 3, 5)
    assert bell(6, 3, X) == 15*5 + 60*3*2 + 15*2**3

    # Dobinski's formula
    n = Symbol('n', integer=True, nonnegative=True)
    # For large numbers, this is too slow
    # For nonintegers, there are significant precision errors
    for i in [0, 2, 3, 7, 13, 42, 55]:
        assert bell(i).evalf() == bell(n).rewrite(Sum).evalf(subs={n: i}, strict=False)

    # For negative numbers, the formula does not hold
    m = Symbol('m', integer=True)
    assert bell(-1).evalf() == bell(m).rewrite(Sum).evalf(subs={m: -1})

    assert isinstance(bell(m, x).rewrite(Sum), bell)


def test_harmonic():
    n = Symbol('n')

    assert harmonic(n, 0) == n
    assert harmonic(n).evalf() == harmonic(n)
    assert harmonic(n, 1) == harmonic(n)
    assert harmonic(1, n).evalf() == harmonic(1, n)

    assert harmonic(0, 1) == 0
    assert harmonic(1, 1) == 1
    assert harmonic(2, 1) == Rational(3, 2)
    assert harmonic(3, 1) == Rational(11, 6)
    assert harmonic(4, 1) == Rational(25, 12)
    assert harmonic(0, 2) == 0
    assert harmonic(1, 2) == 1
    assert harmonic(2, 2) == Rational(5, 4)
    assert harmonic(3, 2) == Rational(49, 36)
    assert harmonic(4, 2) == Rational(205, 144)
    assert harmonic(0, 3) == 0
    assert harmonic(1, 3) == 1
    assert harmonic(2, 3) == Rational(9, 8)
    assert harmonic(3, 3) == Rational(251, 216)
    assert harmonic(4, 3) == Rational(2035, 1728)

    assert harmonic(oo, -1) == nan
    assert harmonic(oo, 0) == oo
    assert harmonic(oo, Rational(1, 2)) == oo
    assert harmonic(oo, 1) == oo
    assert harmonic(oo, 2) == (pi**2)/6
    assert harmonic(oo, 3) == zeta(3)
    assert harmonic(oo, x) == harmonic(oo, x, evaluate=False)


def test_harmonic_rational():
    ne = Integer(6)
    no = Integer(5)
    pe = Integer(8)
    po = Integer(9)
    qe = Integer(10)
    qo = Integer(13)

    Heee = harmonic(ne + pe/qe)
    Aeee = (-log(10) + 2*(Rational(-1, 4) + sqrt(5)/4)*log(sqrt(-sqrt(5)/8 + Rational(5, 8)))
            + 2*(-sqrt(5)/4 - Rational(1, 4))*log(sqrt(sqrt(5)/8 + Rational(5, 8)))
            + pi*(Rational(1, 4) + sqrt(5)/4)/(2*sqrt(-sqrt(5)/8 + Rational(5, 8)))
            + Rational(13944145, 4720968))

    Heeo = harmonic(ne + pe/qo)
    Aeeo = (-log(26) + 2*log(sin(3*pi/13))*cos(4*pi/13) + 2*log(sin(2*pi/13))*cos(32*pi/13)
            + 2*log(sin(5*pi/13))*cos(80*pi/13) - 2*log(sin(6*pi/13))*cos(5*pi/13)
            - 2*log(sin(4*pi/13))*cos(pi/13) + pi*cot(5*pi/13)/2 - 2*log(sin(pi/13))*cos(3*pi/13)
            + Rational(2422020029, 702257080))

    Heoe = harmonic(ne + po/qe)
    Aeoe = (-log(20) + 2*(Rational(1, 4) + sqrt(5)/4)*log(Rational(-1, 4) + sqrt(5)/4)
            + 2*(Rational(-1, 4) + sqrt(5)/4)*log(sqrt(-sqrt(5)/8 + Rational(5, 8)))
            + 2*(-sqrt(5)/4 - Rational(1, 4))*log(sqrt(sqrt(5)/8 + Rational(5, 8)))
            + 2*(-sqrt(5)/4 + Rational(1, 4))*log(Rational(1, 4) + sqrt(5)/4)
            + Rational(11818877030, 4286604231) + pi*(sqrt(5)/8 + Rational(5, 8))/sqrt(-sqrt(5)/8 + Rational(5, 8)))

    Heoo = harmonic(ne + po/qo)
    Aeoo = (-log(26) + 2*log(sin(3*pi/13))*cos(54*pi/13) + 2*log(sin(4*pi/13))*cos(6*pi/13)
            + 2*log(sin(6*pi/13))*cos(108*pi/13) - 2*log(sin(5*pi/13))*cos(pi/13)
            - 2*log(sin(pi/13))*cos(5*pi/13) + pi*cot(4*pi/13)/2
            - 2*log(sin(2*pi/13))*cos(3*pi/13) + Rational(11669332571, 3628714320))

    Hoee = harmonic(no + pe/qe)
    Aoee = (-log(10) + 2*(Rational(-1, 4) + sqrt(5)/4)*log(sqrt(-sqrt(5)/8 + Rational(5, 8)))
            + 2*(-sqrt(5)/4 - Rational(1, 4))*log(sqrt(sqrt(5)/8 + Rational(5, 8)))
            + pi*(Rational(1, 4) + sqrt(5)/4)/(2*sqrt(-sqrt(5)/8 + Rational(5, 8)))
            + Rational(779405, 277704))

    Hoeo = harmonic(no + pe/qo)
    Aoeo = (-log(26) + 2*log(sin(3*pi/13))*cos(4*pi/13) + 2*log(sin(2*pi/13))*cos(32*pi/13)
            + 2*log(sin(5*pi/13))*cos(80*pi/13) - 2*log(sin(6*pi/13))*cos(5*pi/13)
            - 2*log(sin(4*pi/13))*cos(pi/13) + pi*cot(5*pi/13)/2
            - 2*log(sin(pi/13))*cos(3*pi/13) + Rational(53857323, 16331560))

    Hooe = harmonic(no + po/qe)
    Aooe = (-log(20) + 2*(Rational(1, 4) + sqrt(5)/4)*log(Rational(-1, 4) + sqrt(5)/4)
            + 2*(Rational(-1, 4) + sqrt(5)/4)*log(sqrt(-sqrt(5)/8 + Rational(5, 8)))
            + 2*(-sqrt(5)/4 - Rational(1, 4))*log(sqrt(sqrt(5)/8 + Rational(5, 8)))
            + 2*(-sqrt(5)/4 + Rational(1, 4))*log(Rational(1, 4) + sqrt(5)/4)
            + Rational(486853480, 186374097) + pi*(sqrt(5)/8 + Rational(5, 8))/sqrt(-sqrt(5)/8 + Rational(5, 8)))

    Hooo = harmonic(no + po/qo)
    Aooo = (-log(26) + 2*log(sin(3*pi/13))*cos(54*pi/13) + 2*log(sin(4*pi/13))*cos(6*pi/13)
            + 2*log(sin(6*pi/13))*cos(108*pi/13) - 2*log(sin(5*pi/13))*cos(pi/13)
            - 2*log(sin(pi/13))*cos(5*pi/13) + pi*cot(4*pi/13)/2
            - 2*log(sin(2*pi/13))*cos(3*pi/13) + Rational(383693479, 125128080))

    H = [Heee, Heeo, Heoe, Heoo, Hoee, Hoeo, Hooe, Hooo]
    A = [Aeee, Aeeo, Aeoe, Aeoo, Aoee, Aoeo, Aooe, Aooo]

    for h, a in zip(H, A):
        e = expand_func(h).doit()
<<<<<<< HEAD
        assert cancel(e/a, extension=False) == 1
=======
        assert simplify(e/a) == 1
>>>>>>> 89cd00a3
        assert h.evalf() == a.evalf()


def test_harmonic_evalf():
    assert str(harmonic(1.5).evalf(10)) == '1.280372306'
    assert str(harmonic(1.5, 2).evalf(10)) == '1.154576311'  # issue sympy/sympy#7443


def test_harmonic_rewrite_polygamma():
    n = Symbol('n')
    m = Symbol('m')

    assert harmonic(n).rewrite(digamma) == polygamma(0, n + 1) + EulerGamma
    assert harmonic(n).rewrite(trigamma) == polygamma(0, n + 1) + EulerGamma
    assert harmonic(n).rewrite(polygamma) == polygamma(0, n + 1) + EulerGamma

    assert harmonic(n, 3).rewrite(polygamma) == polygamma(2, n + 1)/2 - polygamma(2, 1)/2
    assert harmonic(n, m).rewrite(polygamma) == (-1)**m*(polygamma(m - 1, 1) - polygamma(m - 1, n + 1))/factorial(m - 1)

    assert expand_func(harmonic(n+4)) == harmonic(n) + 1/(n + 4) + 1/(n + 3) + 1/(n + 2) + 1/(n + 1)
    assert expand_func(harmonic(n-4)) == harmonic(n) - 1/(n - 1) - 1/(n - 2) - 1/(n - 3) - 1/n

    assert harmonic(n, m).rewrite('tractable') == harmonic(n, m).rewrite(polygamma).rewrite(gamma).rewrite('tractable')

    assert isinstance(expand_func(harmonic(n, 2)), harmonic)

    assert expand_func(harmonic(n + Rational(1, 2))) == expand_func(harmonic(n + Rational(1, 2)))
    assert expand_func(harmonic(Rational(-1, 2))) == harmonic(Rational(-1, 2))
    assert expand_func(harmonic(x)) == harmonic(x)


def test_harmonic_limit():
    n = Symbol('n')
    m = Symbol('m', positive=True)
    assert limit(harmonic(n, m + 1), n, oo) == zeta(m + 1)

    assert limit(harmonic(n, 2), n, oo) == pi**2/6
    assert limit(harmonic(n, 3), n, oo) == -polygamma(2, 1)/2


@pytest.mark.xfail
def test_harmonic_rewrite_sum_fail():
    n = Symbol('n')
    m = Symbol('m')

    _k = Dummy('k')
    assert harmonic(n).rewrite(Sum) == Sum(1/_k, (_k, 1, n))
    assert harmonic(n, m).rewrite(Sum) == Sum(_k**(-m), (_k, 1, n))


def replace_dummy(expr, sym):
    dum = expr.atoms(Dummy)
    if not dum:
        return expr
    assert len(dum) == 1
    return expr.xreplace({dum.pop(): sym})


def test_harmonic_rewrite_sum():
    n = Symbol('n')
    m = Symbol('m')

    _k = Dummy('k')
    assert replace_dummy(harmonic(n).rewrite(Sum), _k) == Sum(1/_k, (_k, 1, n))
    assert replace_dummy(harmonic(n, m).rewrite(Sum), _k) == Sum(_k**(-m), (_k, 1, n))


def test_euler():
    assert euler(0) == 1
    assert euler(1) == 0
    assert euler(2) == -1
    assert euler(3) == 0
    assert euler(4) == 5
    assert euler(6) == -61
    assert euler(8) == 1385

    assert euler(20, evaluate=False) != 370371188237525

    n = Symbol('n', integer=True)
    assert euler(n) != -1
    assert euler(n).subs({n: 2}) == -1

    assert euler(20).evalf() == 370371188237525.0
    assert euler(20, evaluate=False).evalf() == 370371188237525.0
    assert euler(Rational(1, 2)).evalf() == euler(Rational(1, 2))

    assert euler(n).rewrite(Sum) == euler(n)
    # XXX: Not sure what the guy who wrote this test was trying to do with the _j and _k stuff
    assert euler(2*n + 1).rewrite(Sum) == 0


def test_catalan():
    n = Symbol('n', integer=True)
    m = Symbol('n', integer=True, positive=True)

    catalans = [1, 1, 2, 5, 14, 42, 132, 429, 1430, 4862, 16796, 58786]
    for i, c in enumerate(catalans):
        assert catalan(i) == c
        assert catalan(n).rewrite(factorial).subs({n: i}) == c
        assert catalan(n).rewrite(Product).subs({n: i}).doit() == c

    assert catalan(x) == catalan(x)
    assert catalan(2*x).rewrite(binomial) == binomial(4*x, 2*x)/(2*x + 1)
    assert catalan(Rational(1, 2)).rewrite(gamma) == 8/(3*pi)
    assert catalan(Rational(1, 2)).rewrite(factorial).rewrite(gamma) ==\
        8 / (3 * pi)
    assert catalan(3*x).rewrite(gamma) == 4**(
        3*x)*gamma(3*x + Rational(1, 2))/(sqrt(pi)*gamma(3*x + 2))
    assert catalan(x).rewrite(hyper) == hyper((-x + 1, -x), (2,), 1)

    assert catalan(n).rewrite(factorial) == factorial(2*n) / (factorial(n + 1)
                                                              * factorial(n))
    assert isinstance(catalan(n).rewrite(Product), catalan)
    assert isinstance(catalan(m).rewrite(Product), Product)

    assert diff(catalan(x), x) == (polygamma(
        0, x + Rational(1, 2)) - polygamma(0, x + 2) + log(4))*catalan(x)

    assert catalan(x).evalf() == catalan(x)
    c = catalan(Rational(1, 2)).evalf()
    assert str(c) == '0.848826363156775'
    c = catalan(I).evalf(3)
    assert sstr((re(c), im(c))) == '(0.398, -0.0209)'


def test_genocchi():
    genocchis = [1, -1, 0, 1, 0, -3, 0, 17]
    for n, g in enumerate(genocchis):
        assert genocchi(n + 1) == g

    assert genocchi(Symbol('z', zero=True) + 1) == 1
    pytest.raises(ValueError, lambda: genocchi(Rational(1, 2)))

    m = Symbol('m', integer=True)
    n = Symbol('n', integer=True, positive=True)

    assert genocchi(2*n + 1) == 0
    assert genocchi(m) == genocchi(m)
    assert genocchi(n).rewrite(bernoulli) == 2 * (1 - 2 ** n) * bernoulli(n)
    assert genocchi(x).rewrite(bernoulli) == genocchi(x)

    assert genocchi(2*n).is_odd
    assert genocchi(2*n + 1, evaluate=False).is_odd is None
    assert genocchi(4*n).is_positive
    # This should work for 4 * n - 2, but fails due to some variation of issue
    # 8632 ((4*n-2).is_positive returns None)
    assert genocchi(4*n + 2).is_negative
    assert genocchi(2*n + 1, evaluate=False).is_negative is None

    assert genocchi(m).is_odd is None
    assert genocchi(m).is_negative is None


def test_nC_nP_nT():
    c = string.ascii_lowercase
    for i in range(100):
        s = ''.join(choice(c) for i in range(7))
        u = len(s) == len(set(s))
        try:
            tot = 0
            for i in range(8):
                check = nP(s, i)
                tot += check
                assert len(list(multiset_permutations(s, i))) == check
                if u:
                    assert nP(len(s), i) == check
            assert nP(s) == tot
        except AssertionError:
            print(s, i, 'failed perm test')
            raise ValueError()

    for i in range(100):
        s = ''.join(choice(c) for i in range(7))
        u = len(s) == len(set(s))
        try:
            tot = 0
            for i in range(8):
                check = nC(s, i)
                tot += check
                assert len(list(multiset_combinations(s, i))) == check
                if u:
                    assert nC(len(s), i) == check
            assert nC(s) == tot
            if u:
                assert nC(len(s)) == tot
        except AssertionError:
            print(s, i, 'failed combo test')
            raise ValueError()

    for i in range(1, 10):
        tot = 0
        for j in range(1, i + 2):
            check = nT(i, j)
            tot += check
            assert sum(1 for p in partitions(i, j, size=True) if p[0] == j) == check
        assert nT(i) == tot

    for i in range(1, 10):
        tot = 0
        for j in range(1, i + 2):
            check = nT(range(i), j)
            tot += check
            assert len(list(multiset_partitions(list(range(i)), j))) == check
        assert nT(range(i)) == tot

    for i in range(100):
        s = ''.join(choice(c) for i in range(7))
        u = len(s) == len(set(s))
        try:
            tot = 0
            for i in range(1, 8):
                check = nT(s, i)
                tot += check
                assert len(list(multiset_partitions(s, i))) == check
                if u:
                    assert nT(range(len(s)), i) == check
            if u:
                assert nT(range(len(s))) == tot
            assert nT(s) == tot
        except AssertionError:
            print(s, i, 'failed partition test')
            raise ValueError()

    # tests for Stirling numbers of the first kind that are not tested in the
    # above
    assert [stirling(9, i, kind=1) for i in range(11)] == [
        0, 40320, 109584, 118124, 67284, 22449, 4536, 546, 36, 1, 0]
    perms = list(permutations(range(4)))
    assert [sum(1 for p in perms if Permutation(p).cycles == i)
            for i in range(5)] == [0, 6, 11, 6, 1] == [
        stirling(4, i, kind=1) for i in range(5)]
    # http://oeis.org/A008275
    assert [stirling(n, k, signed=1)
            for n in range(10) for k in range(1, n + 1)] == [
        1, -1,
        1, 2, -3,
        1, -6, 11, -6,
        1, 24, -50, 35, -10,
        1, -120, 274, -225, 85, -15,
        1, 720, -1764, 1624, -735, 175, -21,
        1, -5040, 13068, -13132, 6769, -1960, 322, -28,
        1, 40320, -109584, 118124, -67284, 22449, -4536, 546, -36, 1]
    # https://en.wikipedia.org/wiki/Stirling_numbers_of_the_first_kind
    assert [stirling(n, k, kind=1)
            for n in range(10) for k in range(n+1)] == [
        1,
        0, 1,
        0, 1, 1,
        0, 2, 3, 1,
        0, 6, 11, 6, 1,
        0, 24, 50, 35, 10, 1,
        0, 120, 274, 225, 85, 15, 1,
        0, 720, 1764, 1624, 735, 175, 21, 1,
        0, 5040, 13068, 13132, 6769, 1960, 322, 28, 1,
        0, 40320, 109584, 118124, 67284, 22449, 4536, 546, 36, 1]
    # https://en.wikipedia.org/wiki/Stirling_numbers_of_the_second_kind
    assert [stirling(n, k, kind=2)
            for n in range(10) for k in range(n+1)] == [
        1,
        0, 1,
        0, 1, 1,
        0, 1, 3, 1,
        0, 1, 7, 6, 1,
        0, 1, 15, 25, 10, 1,
        0, 1, 31, 90, 65, 15, 1,
        0, 1, 63, 301, 350, 140, 21, 1,
        0, 1, 127, 966, 1701, 1050, 266, 28, 1,
        0, 1, 255, 3025, 7770, 6951, 2646, 462, 36, 1]
    assert stirling(3, 4, kind=1) == stirling(3, 4, kind=1) == 0
    pytest.raises(ValueError, lambda: stirling(-2, 2))
    pytest.raises(ValueError, lambda: stirling(9, 1, kind=3))

    def delta(p):
        if len(p) == 1:
            return oo
        return min(abs(i[0] - i[1]) for i in subsets(p, 2))
    parts = multiset_partitions(range(5), 3)
    d = 2
    assert (sum(1 for p in parts if all(delta(i) >= d for i in p)) ==
            stirling(5, 3, d=d) == 7)

    # other coverage tests
    assert nC('aabc', replacement=True) == 35
    assert nP(3) == sum(nP(3, i) for i in range(4))
    assert nC('abb', 2) == nC('aab', 2) == 2
    assert nP(3, 3, replacement=True) == nP('aabc', 3, replacement=True) == 27
    assert nP(3, 4) == 0
    assert nP('aabc', 5) == 0
    assert nC(4, 2, replacement=True) == nC('abcdd', 2, replacement=True) == \
        len(list(multiset_combinations('aabbccdd', 2))) == 10
    assert nC(4, replacement=True) == 70
    assert nC('abcdd') == sum(nC('abcdd', i) for i in range(6)) == 24
    assert nC(list('abcdd'), 4) == 4
    assert nT('aaaa') == nT(4) == len(list(partitions(4))) == 5
    assert nT('aaab') == len(list(multiset_partitions('aaab'))) == 7
    assert nC('aabb'*3, 3) == 4  # aaa, bbb, abb, baa
    assert dict(_AOP_product((4, 1, 1, 1))) == {
        0: 1, 1: 4, 2: 7, 3: 8, 4: 8, 5: 7, 6: 4, 7: 1}
    assert nT(_multiset_histogram('abc')) == 5
    assert nT(_multiset_histogram('a')) == 1
    # the following was the first t that showed a problem in a previous form of
    # the function, so it's not as random as it may appear
    t = (3, 9, 4, 6, 6, 5, 5, 2, 10, 4)
    assert sum(_AOP_product(t)[i] for i in range(55)) == 58212000
    pytest.raises(ValueError, lambda: _multiset_histogram({1: 'a'}))
    pytest.raises(ValueError, lambda: nC(4, -2))


def test_sympyissue_8496():
    n = Symbol('n')
    k = Symbol('k')

    pytest.raises(TypeError, lambda: catalan(n, k))
    pytest.raises(TypeError, lambda: euler(n, k))


def test_sympyissue_8601():
    n = Symbol('n', integer=True, negative=True)

    assert catalan(n - 1) == 0
    assert catalan(Rational(-1, 2)) == zoo
    assert catalan(-1) == Rational(-1, 2)
    c1 = catalan(-5.6).evalf(strict=False)
    assert str(c1) == '6.93334070531408e-5'
    c2 = catalan(-35.4).evalf(strict=False)
    assert str(c2) == '-4.14189164517449e-24'<|MERGE_RESOLUTION|>--- conflicted
+++ resolved
@@ -218,11 +218,7 @@
 
     for h, a in zip(H, A):
         e = expand_func(h).doit()
-<<<<<<< HEAD
-        assert cancel(e/a, extension=False) == 1
-=======
         assert simplify(e/a) == 1
->>>>>>> 89cd00a3
         assert h.evalf() == a.evalf()
 
 
