"""Tests for useful utilities for higher level polynomial classes."""

import pytest

from diofant import (ZZ, Eq, GeneratorsNeeded, I, Integer, Integral, Mul,
                     PolynomialError)
from diofant import Rational as Q  # noqa: N814
from diofant import cos, erf, exp, factor, integrate, pi, sin, sqrt, symbols
from diofant.abc import p, q, t, x, y, z
from diofant.polys.polyutils import (_analyze_gens, _nsort, _sort_factors,
                                     _sort_gens, _unify_gens,
                                     parallel_dict_from_expr)


__all__ = ()

A, B = symbols('A,B', commutative=False)


def test__nsort():
    # issue sympy/sympy#6137
    r = ([Q(3, 2) + sqrt(Q(-14, 3) - 2*(Q(-415, 216) + 13*I/12)**Q(1, 3) -
                         4/sqrt(Q(-7, 3) + 61/(18*(Q(-415, 216) + 13*I/12)**Q(1, 3)) +
                                2*(Q(-415, 216) + 13*I/12)**Q(1, 3)) -
                         61/(18*(Q(-415, 216) + 13*I/12)**Q(1, 3)))/2 -
          sqrt(-7/3 + 61/(18*(Q(-415, 216) + 13*I/12)**Q(1, 3)) +
               2*(Q(-415, 216) + 13*I/12)**Q(1, 3))/2,
          Q(3, 2) - sqrt(Q(-7, 3) + 61/(18*(Q(-415, 216) + 13*I/12)**Q(1, 3)) +
                         2*(Q(-415, 216) + 13*I/12)**Q(1, 3))/2 -
          sqrt(Q(-14, 3) - 2*(Q(-415, 216) + 13*I/12)**Q(1, 3) -
               4/sqrt(Q(-7, 3) + 61/(18*(Q(-415, 216) + 13*I/12)**Q(1, 3)) +
                      2*(Q(-415, 216) + 13*I/12)**Q(1, 3)) -
               61/(18*(Q(-415, 216) + 13*I/12)**Q(1, 3)))/2, Q(3, 2) +
          sqrt(Q(-14, 3) - 2*(Q(-415, 216) + 13*I/12)**Q(1, 3) +
               4/sqrt(Q(-7, 3) + 61/(18*(Q(-415, 216) +
                                         13*I/12)**Q(1, 3)) + 2*(Q(-415, 216) + 13*I/12)**Q(1, 3)) -
               61/(18*(Q(-415, 216) + 13*I/12)**Q(1, 3)))/2 +
          sqrt(Q(-7, 3) + 61/(18*(Q(-415, 216)
                                  + 13*I/12)**Q(1, 3)) + 2*(Q(-415, 216) + 13*I/12)**Q(1, 3))/2,
          Q(3, 2) + sqrt(Q(-7, 3) + 61/(18*(Q(-415, 216) +
                                            13*I/12)**Q(1, 3)) + 2*(Q(-415, 216) + 13*I/12)**Q(1, 3))/2 -
          sqrt(Q(-14, 3) - 2*(Q(-415, 216) + 13*I/12)**Q(1, 3) +
               4/sqrt(Q(-7, 3) + 61/(18*(Q(-415, 216) + 13*I/12)**Q(1, 3)) +
                      2*(Q(-415, 216) + 13*I/12)**Q(1, 3)) -
               61/(18*(Q(-415, 216) + 13*I/12)**Q(1, 3)))/2])
    ans = [r[1], r[0], r[-1], r[-2]]
    assert _nsort(r) == ans
    assert len(_nsort(r, separated=True)[0]) == 0
    b, c, a = exp(-1000), exp(-999), exp(-1001)
    assert _nsort((b, c, a)) == [a, b, c]
    d = symbols('d', extended_real=True)
    assert _nsort((d,)) == [d]
    assert _nsort((d,), separated=True) == [[d], []]
    c = symbols('c', complex=True, real=False)
    assert _nsort((c,)) == [c]
    assert _nsort((c,), separated=True) == [[], [c]]
    assert _nsort((I, Q(1)), separated=True) == ([Q(1)], [I])


def test__sort_gens():
    assert _sort_gens([]) == ()

    assert _sort_gens([x]) == (x,)
    assert _sort_gens([p]) == (p,)
    assert _sort_gens([q]) == (q,)

    assert _sort_gens([x, p]) == (x, p)
    assert _sort_gens([p, x]) == (x, p)
    assert _sort_gens([q, p]) == (p, q)

    assert _sort_gens([q, p, x]) == (x, p, q)

    assert _sort_gens([x, p, q], wrt=x) == (x, p, q)
    assert _sort_gens([x, p, q], wrt=p) == (p, x, q)
    assert _sort_gens([x, p, q], wrt=q) == (q, x, p)

    assert _sort_gens([x, p, q], wrt='x') == (x, p, q)
    assert _sort_gens([x, p, q], wrt='p') == (p, x, q)
    assert _sort_gens([x, p, q], wrt='q') == (q, x, p)

    assert _sort_gens([x, p, q], wrt='x,q') == (x, q, p)
    assert _sort_gens([x, p, q], wrt='q,x') == (q, x, p)
    assert _sort_gens([x, p, q], wrt='p,q') == (p, q, x)
    assert _sort_gens([x, p, q], wrt='q,p') == (q, p, x)

    assert _sort_gens([x, p, q], wrt='x, q') == (x, q, p)
    assert _sort_gens([x, p, q], wrt='q, x') == (q, x, p)
    assert _sort_gens([x, p, q], wrt='p, q') == (p, q, x)
    assert _sort_gens([x, p, q], wrt='q, p') == (q, p, x)

    assert _sort_gens([x, p, q], wrt=[x, 'q']) == (x, q, p)
    assert _sort_gens([x, p, q], wrt=[q, 'x']) == (q, x, p)
    assert _sort_gens([x, p, q], wrt=[p, 'q']) == (p, q, x)
    assert _sort_gens([x, p, q], wrt=[q, 'p']) == (q, p, x)

    assert _sort_gens([x, p, q], wrt=['x', 'q']) == (x, q, p)
    assert _sort_gens([x, p, q], wrt=['q', 'x']) == (q, x, p)
    assert _sort_gens([x, p, q], wrt=['p', 'q']) == (p, q, x)
    assert _sort_gens([x, p, q], wrt=['q', 'p']) == (q, p, x)

    assert _sort_gens([x, p, q], sort='x > p > q') == (x, p, q)
    assert _sort_gens([x, p, q], sort='p > x > q') == (p, x, q)
    assert _sort_gens([x, p, q], sort='p > q > x') == (p, q, x)

    assert _sort_gens([x, p, q], wrt='x', sort='q > p') == (x, q, p)
    assert _sort_gens([x, p, q], wrt='p', sort='q > x') == (p, q, x)
    assert _sort_gens([x, p, q], wrt='q', sort='p > x') == (q, p, x)

    X = symbols('x0,x1,x2,x10,x11,x12,x20,x21,x22')

    assert _sort_gens(X) == X


def test__unify_gens():
    assert _unify_gens([], []) == ()

    assert _unify_gens([x], [x]) == (x,)
    assert _unify_gens([y], [y]) == (y,)

    assert _unify_gens([x, y], [x]) == (x, y)
    assert _unify_gens([x], [x, y]) == (x, y)

    assert _unify_gens([x, y], [x, y]) == (x, y)
    assert _unify_gens([y, x], [y, x]) == (y, x)

    assert _unify_gens([x], [y]) == (x, y)
    assert _unify_gens([y], [x]) == (y, x)

    assert _unify_gens([x], [y, x]) == (y, x)
    assert _unify_gens([y, x], [x]) == (y, x)

    assert _unify_gens([x, y, z], [x, y, z]) == (x, y, z)
    assert _unify_gens([z, y, x], [x, y, z]) == (z, y, x)
    assert _unify_gens([x, y, z], [z, y, x]) == (x, y, z)
    assert _unify_gens([z, y, x], [z, y, x]) == (z, y, x)

    assert _unify_gens([x, y, z], [t, x, p, q, z]) == (t, x, y, p, q, z)


def test__analyze_gens():
    assert _analyze_gens((x, y, z)) == (x, y, z)
    assert _analyze_gens([x, y, z]) == (x, y, z)

    assert _analyze_gens(([x, y, z],)) == (x, y, z)
    assert _analyze_gens(((x, y, z),)) == (x, y, z)


def test__sort_factors():
    assert _sort_factors([], multiple=True) == []
    assert _sort_factors([], multiple=False) == []

    F = [[1, 2, 3], [1, 2], [1]]
    G = [[1], [1, 2], [1, 2, 3]]

    assert _sort_factors(F, multiple=False) == G

    F = [[1, 2], [1, 2, 3], [1, 2], [1]]
    G = [[1], [1, 2], [1, 2], [1, 2, 3]]

    assert _sort_factors(F, multiple=False) == G

    F = [[2, 2], [1, 2, 3], [1, 2], [1]]
    G = [[1], [1, 2], [2, 2], [1, 2, 3]]

    assert _sort_factors(F, multiple=False) == G

    F = [([1, 2, 3], 1), ([1, 2], 1), ([1], 1)]
    G = [([1], 1), ([1, 2], 1), ([1, 2, 3], 1)]

    assert _sort_factors(F, multiple=True) == G

    F = [([1, 2], 1), ([1, 2, 3], 1), ([1, 2], 1), ([1], 1)]
    G = [([1], 1), ([1, 2], 1), ([1, 2], 1), ([1, 2, 3], 1)]

    assert _sort_factors(F, multiple=True) == G

    F = [([2, 2], 1), ([1, 2, 3], 1), ([1, 2], 1), ([1], 1)]
    G = [([1], 1), ([1, 2], 1), ([2, 2], 1), ([1, 2, 3], 1)]

    assert _sort_factors(F, multiple=True) == G

    F = [([2, 2], 1), ([1, 2, 3], 1), ([1, 2], 2), ([1], 1)]
    G = [([1], 1), ([2, 2], 1), ([1, 2], 2), ([1, 2, 3], 1)]

    assert _sort_factors(F, multiple=True) == G


def test__dict_from_expr_if_gens():
    assert parallel_dict_from_expr([Integer(17)],
                                   gens=(x,)) == ([{(0,): 17}], (x,))
    assert parallel_dict_from_expr([Integer(17)],
                                   gens=(x, y)) == ([{(0, 0): 17}], (x, y))
    assert parallel_dict_from_expr([Integer(17)],
                                   gens=(x, y, z)) == ([{(0, 0, 0): 17}],
                                                       (x, y, z))

    assert parallel_dict_from_expr([Integer(-17)],
                                   gens=(x,)) == ([{(0,): -17}], (x,))
    assert parallel_dict_from_expr([Integer(-17)],
                                   gens=(x, y)) == ([{(0, 0): -17}], (x, y))
    assert parallel_dict_from_expr([Integer(-17)],
                                   gens=(x, y, z)) == ([{(0, 0, 0): -17}],
                                                       (x, y, z))

    assert parallel_dict_from_expr([17*x], gens=(x,)) == ([{(1,): 17}], (x,))
    assert parallel_dict_from_expr([17*x],
                                   gens=(x, y)) == ([{(1, 0): 17}], (x, y))
    assert parallel_dict_from_expr([17*x],
                                   gens=(x, y, z)) == ([{(1, 0, 0): 17}],
                                                       (x, y, z))

    assert parallel_dict_from_expr([17*x**7], gens=(x,)) == ([{(7,): 17}], (x,))
    assert parallel_dict_from_expr([17*x**7*y],
                                   gens=(x, y)) == ([{(7, 1): 17}], (x, y))
    assert parallel_dict_from_expr([17*x**7*y*z**12],
                                   gens=(x, y, z)) == ([{(7, 1, 12): 17}],
                                                       (x, y, z))

    assert parallel_dict_from_expr([x + 2*y + 3*z],
                                   gens=(x,)) == ([{(1,): 1,
                                                    (0,): 2*y + 3*z}], (x,))
    assert parallel_dict_from_expr([x + 2*y + 3*z],
                                   gens=(x, y)) == ([{(1, 0): 1, (0, 1): 2,
                                                      (0, 0): 3*z}], (x, y))
    assert parallel_dict_from_expr([x + 2*y + 3*z],
                                   gens=(x, y, z)) == ([{(1, 0, 0): 1,
                                                         (0, 1, 0): 2,
                                                         (0, 0, 1): 3}],
                                                       (x, y, z))

    assert parallel_dict_from_expr([x*y + 2*x*z + 3*y*z],
                                   gens=(x,)) == ([{(1,): y + 2*z,
                                                    (0,): 3*y*z}], (x,))
    assert parallel_dict_from_expr([x*y + 2*x*z + 3*y*z],
                                   gens=(x, y)) == ([{(1, 1): 1, (1, 0): 2*z,
                                                      (0, 1): 3*z}], (x, y))
    assert parallel_dict_from_expr([x*y + 2*x*z + 3*y*z],
                                   gens=(x, y, z)) == ([{(1, 1, 0): 1,
                                                         (1, 0, 1): 2,
                                                         (0, 1, 1): 3}],
                                                       (x, y, z))

    assert parallel_dict_from_expr([2**y*x],
                                   gens=(x,)) == ([{(1,): 2**y}], (x,))
    assert parallel_dict_from_expr([Integral(x, (x, 1, 2)) +
                                    x]) == ([{(0, 1): 1, (1, 0): 1}],
                                            (x, Integral(x, (x, 1, 2))))

    pytest.raises(PolynomialError,
                  lambda: parallel_dict_from_expr([2**y*x], gens=(x, y)))


def test__dict_from_expr_no_gens():
    pytest.raises(GeneratorsNeeded,
                  lambda: parallel_dict_from_expr([Integer(17)]))

    assert parallel_dict_from_expr([x]) == ([{(1,): 1}], (x,))
    assert parallel_dict_from_expr([y]) == ([{(1,): 1}], (y,))

    assert parallel_dict_from_expr([x*y]) == ([{(1, 1): 1}], (x, y))
    assert parallel_dict_from_expr([x + y]) == ([{(1, 0): 1, (0, 1): 1}],
                                                (x, y))

<<<<<<< HEAD
    assert dict_from_expr(sqrt(2), extension=False) == ({(1,): 1}, (sqrt(2),))
    pytest.raises(GeneratorsNeeded, lambda: dict_from_expr(sqrt(2), greedy=False))
=======
    assert parallel_dict_from_expr([sqrt(2)]) == ([{(1,): 1}], (sqrt(2),))
    pytest.raises(GeneratorsNeeded,
                  lambda: parallel_dict_from_expr([sqrt(2)], greedy=False))
>>>>>>> c477cae6

    assert parallel_dict_from_expr([x*y],
                                   domain=ZZ.inject(x)) == ([{(1,): x}], (y,))
    assert parallel_dict_from_expr([x*y],
                                   domain=ZZ.inject(y)) == ([{(1,): y}], (x,))

<<<<<<< HEAD
    assert dict_from_expr(3*sqrt(2)*pi*x*y, extension=False) == ({(1, 1, 1, 1): 3}, (x, y, pi, sqrt(2)))
    assert dict_from_expr(3*sqrt(2)*pi*x*y) == ({(1, 1, 1): 3*sqrt(2)}, (x, y, pi))
=======
    assert parallel_dict_from_expr([3*sqrt(2)*pi*x*y],
                                   extension=None) == ([{(1, 1, 1, 1): 3}],
                                                       (x, y, pi, sqrt(2)))
    assert parallel_dict_from_expr([3*sqrt(2)*pi*x*y],
                                   extension=True) == ([{(1, 1, 1): 3*sqrt(2)}],
                                                       (x, y, pi))
>>>>>>> c477cae6

    f = cos(x)*sin(x) + cos(x)*sin(y) + cos(y)*sin(x) + cos(y)*sin(y)

    assert parallel_dict_from_expr([f]) == ([{(0, 1, 0, 1): 1, (0, 1, 1, 0): 1,
                                              (1, 0, 0, 1): 1,
                                              (1, 0, 1, 0): 1}],
                                            (cos(x), cos(y), sin(x), sin(y)))


def test__parallel_dict_from_expr_if_gens():
    assert parallel_dict_from_expr([x + 2*y + 3*z, Integer(7)], gens=(x,)) == \
        ([{(1,): 1, (0,): 2*y + 3*z}, {(0,): 7}], (x,))
    assert parallel_dict_from_expr((Mul(x, x**2, evaluate=False),), gens=(x,)) == \
        ([{(3,): 1}], (x,))

    pytest.raises(PolynomialError, lambda: parallel_dict_from_expr((A*x,), gens=(x,)))


def test__parallel_dict_from_expr_no_gens():
    assert parallel_dict_from_expr([x*y, Integer(3)]) == \
        ([{(1, 1): 1}, {(0, 0): 3}], (x, y))
    assert parallel_dict_from_expr([x*y, 2*z, Integer(3)]) == \
        ([{(1, 1, 0): 1}, {(0, 0, 1): 2}, {(0, 0, 0): 3}], (x, y, z))
    assert parallel_dict_from_expr((Mul(x, x**2, evaluate=False),)) == \
        ([{(3,): 1}], (x,))


def test_parallel_dict_from_expr():
    assert parallel_dict_from_expr([Eq(x, 1), Eq(
        x**2, 2)]) == ([{(0,): -1, (1,): 1},
                        {(0,): -2, (2,): 1}], (x,))
    pytest.raises(PolynomialError, lambda: parallel_dict_from_expr([A*B - B*A]))


def test_dict_from_expr():
    assert parallel_dict_from_expr([Eq(x, 1)]) == ([{(0,): -1, (1,): 1}], (x,))
    pytest.raises(PolynomialError, lambda: parallel_dict_from_expr([A*B - B*A]))


def test_sympyissue_7383():
    x, z, R, a = symbols('x z R a')
    r = sqrt(x**2 + z**2)
    u = erf(a*r/sqrt(2))/r
    Ec = u.diff(z, z).subs({x: sqrt(R*R - z*z)})
    assert integrate(Ec, (z, -R, R)).simplify() == \
        -2*sqrt(2)*R*a**3*exp(-R**2*a**2/2)/(3*sqrt(pi))


def test_sympyissue_10161():
    x = symbols('x', real=True)
    h = (2*x*(-2*x + abs(x))*(x**2 - 1)/abs(x**2 - 1)
         + (x/abs(x) - 2)*abs(x**2 - 1))
    assert (h - factor(h)).simplify() == 0<|MERGE_RESOLUTION|>--- conflicted
+++ resolved
@@ -261,31 +261,22 @@
     assert parallel_dict_from_expr([x + y]) == ([{(1, 0): 1, (0, 1): 1}],
                                                 (x, y))
 
-<<<<<<< HEAD
-    assert dict_from_expr(sqrt(2), extension=False) == ({(1,): 1}, (sqrt(2),))
-    pytest.raises(GeneratorsNeeded, lambda: dict_from_expr(sqrt(2), greedy=False))
-=======
-    assert parallel_dict_from_expr([sqrt(2)]) == ([{(1,): 1}], (sqrt(2),))
+    assert parallel_dict_from_expr([sqrt(2)],
+                                   extension=False) == ([{(1,): 1}], (sqrt(2),))
     pytest.raises(GeneratorsNeeded,
                   lambda: parallel_dict_from_expr([sqrt(2)], greedy=False))
->>>>>>> c477cae6
 
     assert parallel_dict_from_expr([x*y],
                                    domain=ZZ.inject(x)) == ([{(1,): x}], (y,))
     assert parallel_dict_from_expr([x*y],
                                    domain=ZZ.inject(y)) == ([{(1,): y}], (x,))
 
-<<<<<<< HEAD
-    assert dict_from_expr(3*sqrt(2)*pi*x*y, extension=False) == ({(1, 1, 1, 1): 3}, (x, y, pi, sqrt(2)))
-    assert dict_from_expr(3*sqrt(2)*pi*x*y) == ({(1, 1, 1): 3*sqrt(2)}, (x, y, pi))
-=======
     assert parallel_dict_from_expr([3*sqrt(2)*pi*x*y],
-                                   extension=None) == ([{(1, 1, 1, 1): 3}],
-                                                       (x, y, pi, sqrt(2)))
-    assert parallel_dict_from_expr([3*sqrt(2)*pi*x*y],
-                                   extension=True) == ([{(1, 1, 1): 3*sqrt(2)}],
-                                                       (x, y, pi))
->>>>>>> c477cae6
+                                   extension=False) == ([{(1, 1, 1, 1): 3}],
+                                                        (x, y, pi, sqrt(2)))
+    assert parallel_dict_from_expr([3*sqrt(2)*pi*x*y]) == ([{(1, 1, 1):
+                                                             3*sqrt(2)}],
+                                                           (x, y, pi))
 
     f = cos(x)*sin(x) + cos(x)*sin(y) + cos(y)*sin(x) + cos(y)*sin(y)
 
