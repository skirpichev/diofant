[metadata]
name = Diofant
version = attr: setuptools_scm.get_version
description = Computer algebra system (CAS) in Python
long_description = file: docs/README.rst
long_description_content_type = text/x-rst
keywords = Math, CAS
license = BSD
url = https://diofant.readthedocs.io/
project_urls = Source Code = https://github.com/diofant/diofant/
               Bug Tracker = https://github.com/diofant/diofant/issues/
               Download = https://github.com/diofant/diofant/releases/
author = Sergey B Kirpichev et al
maintainer = Sergey B Kirpichev
maintainer_email = diofant@googlegroups.com
classifiers = Development Status :: 4 - Beta
              Intended Audience :: Education
              Intended Audience :: Science/Research
              License :: OSI Approved :: BSD License
              Operating System :: OS Independent
              Programming Language :: Python
              Topic :: Scientific/Engineering
              Topic :: Scientific/Engineering :: Mathematics
              Topic :: Scientific/Engineering :: Physics
              Topic :: Software Development :: Libraries :: Python Modules
              Programming Language :: Python :: 3
              Programming Language :: Python :: 3 :: Only
              Programming Language :: Python :: 3.10
              Programming Language :: Python :: Implementation :: CPython
[options]
zip_safe = True
packages = find:
python_requires = >=3.10
setup_requires = setuptools>=52
                 pip>=20.3
install_requires = mpmath>=1.2
                   packaging
tests_require = diofant[develop]
[options.package_data]
diofant = tests/logic/*.cnf
[options.extras_require]
exports = numpy>=1.19
          scipy>=1.6
          cython
<<<<<<< HEAD
gmpy = gmpy2>=2.1.0b5
plot = matplotlib>=3.5.0rc1
=======
gmpy = gmpy2>=2.1.0
plot = matplotlib>=3.5.0
>>>>>>> bd1e4b2b
interactive = ipykernel
docs = sphinx>=4
       sphinxcontrib-bibtex>=2.1
       sphinxcontrib-autoprogram
       sphinx_rtd_theme>=0.2
tests = pytest>=6
        hypothesis
        pytest-timeout
        pexpect
develop = %(tests)s
          flake8>=3.8
          flake8-docstrings>=1.3
          pep8-naming
          flake8-comprehensions
          flake8-isort>=4.1
          flake8-rst
          flake8-quotes>=3
          flake8-sfs
          pytest-xdist>=1.22
          pytest-cov
          pylint>=2.6
          coverage[toml]>=6.1.2
          coverage_enable_subprocess
          types-pkg_resources
          mypy
          build
[flake8]
ignore = E201,E202,E226,E241,E402,W503,F402,F821,N801,N802,N803,N806,D402,
         D103,D200,D100,D105,D205,D401,D102,D400,E741,D107,N807,W504,N815,
         SFS301,N818
max_line_length = 7000
exclude = build,.eggs,.git,*.rst,*.cfg,*.yml
jobs = 1
per_file_ignores = diofant/printing/*.py:SFS101
                   diofant/tests/printing/*.py:SFS101
                   diofant/vector/coordsysrect.py:SFS101
                   diofant/utilities/*.py:SFS101
                   diofant/tests/utilities/*.py:SFS101
                   diofant/diffgeom/diffgeom.py:SFS101
                   diofant/tests/external/*.py:SFS101
                   diofant/core/*.py:SFS101
                   diofant/solvers/diophantine.py:SFS101
[flake8-rst]
ignore = D101,D102,D103,D105,E226,E302,E305,E402,E741,F405,I001,N802,W504,
         E201,E241,D300,SFS301,I003,I005
exclude = build,.eggs,.git,*.cfg,*.yml
jobs = 1
bootstrap = from diofant import *
            a, b, c, d, t, x, y, z = symbols('a:d t x:z')
            k, m, n = symbols('k m n', integer=True)
            f, g, h = symbols('f:h', cls=Function)
            x
            y
filename = *.py *.rst
per_file_ignores = docs/index.rst:F403
                   docs/tutorial/intro.rst:F403
                   docs/tutorial/solvers.rst:F403
                   diofant/matrices/matrices.py:SFS101<|MERGE_RESOLUTION|>--- conflicted
+++ resolved
@@ -42,13 +42,8 @@
 exports = numpy>=1.19
           scipy>=1.6
           cython
-<<<<<<< HEAD
-gmpy = gmpy2>=2.1.0b5
-plot = matplotlib>=3.5.0rc1
-=======
 gmpy = gmpy2>=2.1.0
 plot = matplotlib>=3.5.0
->>>>>>> bd1e4b2b
 interactive = ipykernel
 docs = sphinx>=4
        sphinxcontrib-bibtex>=2.1
