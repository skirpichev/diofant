from sympy import (symbols, Symbol, sqrt, oo, re, nan, im, sign, I, E, log,
        pi, arg, conjugate, expand, exp, sin, cos, Function, Abs, zoo, atan2,
<<<<<<< HEAD
        S, DiracDelta, Heaviside)
=======
        S, DiracDelta, Rational)
>>>>>>> 804ddef6
from sympy.utilities.pytest import XFAIL

from sympy.utilities.randtest import comp
def N_equals(a, b):
    """Check whether two complex numbers are numerically close"""
    return comp(a.n(), b.n(), 1.e-6)

def test_re():
    x, y = symbols('x,y')
    a, b = symbols('a,b', real=True)

    r = Symbol('r', real=True)
    i = Symbol('i', imaginary=True)

    assert re(nan) == nan

    assert re(oo) == oo
    assert re(-oo) == -oo

    assert re(0) == 0

    assert re(1) == 1
    assert re(-1) == -1

    assert re(E) == E
    assert re(-E) == -E

    assert re(x) == re(x)
    assert re(x*I) == -im(x)
    assert re(r*I) == 0
    assert re(r) == r
    assert re(i*I) == I * i
    assert re(i) == 0

    assert re(x + y) == re(x + y)
    assert re(x + r) == re(x) + r

    assert re(re(x)) == re(x)

    assert re(2 + I) == 2
    assert re(x + I) == re(x)

    assert re(x + y*I) == re(x) - im(y)
    assert re(x + r*I) == re(x)

    assert re(log(2*I)) == log(2)

    assert re((2+I)**2).expand(complex=True) == 3

    assert re(conjugate(x)) == re(x)
    assert conjugate(re(x)) == re(x)

    assert re(x).as_real_imag() == (re(x), 0)

    assert re(i*r*x).diff(r) == re(i*x)
    assert re(i*r*x).diff(i) == -I * im(r*x)

    assert re(sqrt(a + b*I)) == (a**2 + b**2)**Rational(1,4)*cos(atan2(b, a)/2)
    assert re(a * (2 + b*I)) == 2*a

    assert re((1 + sqrt(a + b*I))/2) == \
           (a**2 + b**2)**Rational(1,4)*cos(atan2(b, a)/2)/2 + Rational(1,2)

def test_im():
    x, y = symbols('x,y')
    a, b = symbols('a,b', real=True)

    r = Symbol('r', real=True)
    i = Symbol('i', imaginary=True)

    assert im(nan) == nan

    assert im(oo*I) == oo
    assert im(-oo*I) == -oo

    assert im(0) == 0

    assert im(1) == 0
    assert im(-1) == 0

    assert im(E*I) == E
    assert im(-E*I) == -E

    assert im(x) == im(x)
    assert im(x*I) == re(x)
    assert im(r*I) == r
    assert im(r) == 0
    assert im(i*I) == 0
    assert im(i) == -I * i

    assert im(x + y) == im(x + y)
    assert im(x + r) == im(x)
    assert im(x + r*I) == im(x) + r

    assert im(im(x)*I) == im(x)

    assert im(2 + I) == 1
    assert im(x + I) == im(x) + 1

    assert im(x + y*I) == im(x) + re(y)
    assert im(x + r*I) == im(x) + r

    assert im(log(2*I)) == pi/2

    assert im((2+I)**2).expand(complex=True) == 4

    assert im(conjugate(x)) == -im(x)
    assert conjugate(im(x)) == im(x)

    assert im(x).as_real_imag() == (im(x), 0)

    assert im(i*r*x).diff(r) == im(i*x)
    assert im(i*r*x).diff(i) == -I * re(r*x)

    assert im(sqrt(a + b*I)) == (a**2 + b**2)**Rational(1,4)*sin(atan2(b, a)/2)
    assert im(a * (2 + b*I)) == a*b

    assert im((1 + sqrt(a + b*I))/2) == \
           (a**2 + b**2)**Rational(1,4)*sin(atan2(b, a)/2)/2

def test_sign():
    assert sign(1.2) == 1
    assert sign(-1.2) == -1
    assert sign(3*I) == I
    assert sign(-3*I) == -I
    assert sign(0) == 0
    assert sign(nan) == nan

    x = Symbol('x')
    assert sign(x).is_zero == None
    assert sign(x).doit() == sign(x)
    assert sign(1.2*x) == sign(x)
    assert sign(2*x) == sign(x)
    assert sign(I*x) == I*sign(x)
    assert sign(-2*I*x) == -I*sign(x)
    assert sign(conjugate(x)) == conjugate(sign(x))

    p = Symbol('p', positive = True)
    n = Symbol('n', negative = True)
    m = Symbol('m', negative = True)
    assert sign(2*p*x) == sign(x)
    assert sign(n*x) == -sign(x)
    assert sign(n*m*x) == sign(x)

    x = Symbol('x', imaginary=True)
    assert sign(x).is_zero == False
    assert sign(x).diff(x) == 2*DiracDelta(-I*x)
    assert sign(x).doit() == x / Abs(x)
    assert conjugate(sign(x)) == -sign(x)

    x = Symbol('x', real=True)
    assert sign(x).is_zero == None
    assert sign(x).diff(x) == 2*DiracDelta(x)
    assert sign(x).doit() == sign(x)
    assert conjugate(sign(x)) == sign(x)

    x = Symbol('x', nonzero=True)
    assert sign(x).is_zero == False
    assert sign(x).doit() == x / Abs(x)
    assert sign(Abs(x)) == 1
    assert Abs(sign(x)) == 1

    x = Symbol('x', positive=True)
    assert sign(x).is_zero == False
    assert sign(x).doit() == x / Abs(x)
    assert sign(Abs(x)) == 1
    assert Abs(sign(x)) == 1

    x = 0
    assert sign(x).is_zero == True
    assert sign(x).doit() == 0
    assert sign(Abs(x)) == 0
    assert Abs(sign(x)) == 0

    nz = Symbol('nz', nonzero=True, integer=True)
    assert sign(nz)**2 == 1
    assert (sign(nz)**3).args == (sign(nz), 3)

def test_as_real_imag():
    n = pi**1000
    # the special code for working out the real
    # and complex parts of a power with Integer exponent
    # should not run if there is no imaginary part, hence
    # this should not hang
    assert n.as_real_imag() == (n, 0)

    # issue 3162
    x = Symbol('x')
    assert sqrt(x).as_real_imag() == \
    ((re(x)**2 + im(x)**2)**(S(1)/4)*cos(atan2(im(x), re(x))/2), \
     (re(x)**2 + im(x)**2)**(S(1)/4)*sin(atan2(im(x), re(x))/2))

    # issue 754
    a, b = symbols('a,b', real=True)
    assert ((1 + sqrt(a + b*I))/2).as_real_imag() == \
           ((a**2 + b**2)**Rational(1,4)*cos(atan2(b, a)/2)/2 + Rational(1,2), \
            (a**2 + b**2)**Rational(1,4)*sin(atan2(b, a)/2)/2)

@XFAIL
def test_sign_issue_3068():
    n = pi**1000
    i = int(n)
    assert (n - i).round() == 1 # doesn't hang
    assert sign(n - i) == 1
    # perhaps it's not possible to get the sign right when
    # only 1 digit is being requested for this situtation;
    # 2 digits works
    assert (n - x).n(1, subs={x: i}) > 0
    assert (n - x).n(2, subs={x: i}) > 0

def test_Abs():
    x, y = symbols('x,y')
    assert sign(sign(x)) == sign(x)
    assert sign(x*y).func is sign
    assert Abs(0) == 0
    assert Abs(1) == 1
    assert Abs(-1) == 1
    assert Abs(I) == 1
    assert Abs(-I) == 1
    assert Abs(nan) == nan
    assert Abs(I * pi) == pi
    assert Abs(-I * pi) == pi
    assert Abs(I * x) == Abs(x)
    assert Abs(-I * x) == Abs(x)
    assert Abs(-2*x) == 2*Abs(x)
    assert Abs(-2.0*x) == 2.0*Abs(x)
    assert Abs(2*pi*x*y) == 2*pi*Abs(x*y)
    assert Abs(conjugate(x)) == Abs(x)
    assert conjugate(Abs(x)) == Abs(x)

    a = Symbol('a', positive=True)
    assert Abs(2*pi*x*a) == 2*pi*a*Abs(x)
    assert Abs(2*pi*I*x*a) == 2*pi*a*Abs(x)

    x = Symbol('x', real=True)
    n = Symbol('n', integer=True)
    assert x**(2*n) == Abs(x)**(2*n)
    assert Abs(x).diff(x) == sign(x)
    assert abs(x) == Abs(x) # Python built-in
    assert Abs(x)**3 == x**2*Abs(x)
    assert Abs(x)**4 == x**4
    assert (Abs(x)**(3*n)).args == (Abs(x), 3*n) # leave symbolic odd unchanged
    assert (1/Abs(x)).args == (Abs(x), -1)
    assert 1/Abs(x)**3 == 1/(x**2*Abs(x))

    x = Symbol('x', imaginary=True)
    assert Abs(x).diff(x) == -sign(x)

def test_Abs_rewrite():
    x = Symbol('x', real=True)
    a = Abs(x).rewrite(Heaviside).expand()
    assert a == x*Heaviside(x) - x*Heaviside(-x)
    for i in [-2, -1, 0, 1, 2]:
        assert a.subs(x, i) == abs(i)
    y = Symbol('y')
    assert Abs(y).rewrite(Heaviside) == Abs(y)

def test_Abs_real():
    # test some properties of abs that only apply
    # to real numbers
    x = Symbol('x', complex=True)
    assert sqrt(x**2) != Abs(x)
    assert Abs(x**2) != x**2

    x = Symbol('x', real=True)
    assert sqrt(x**2) == Abs(x)
    assert Abs(x**2) == x**2

    # if the symbol is zero, the following will still apply
    nn = Symbol('nn', nonnegative=True, real=True)
    np = Symbol('np', nonpositive=True, real=True)
    assert Abs(nn) == nn
    assert Abs(np) == -np

def test_Abs_properties():
    x = Symbol('x')
    assert Abs(x).is_real == True
    assert Abs(x).is_positive == None
    assert Abs(x).is_nonnegative == True

    w = Symbol('w', complex=True, zero=False)
    assert Abs(w).is_real == True
    assert Abs(w).is_positive == True
    assert Abs(w).is_zero == False

    q = Symbol('q', positive=True)
    assert Abs(q).is_real == True
    assert Abs(q).is_positive == True
    assert Abs(q).is_zero == False

def test_abs():
    # this tests that abs calls Abs; don't rename to
    # test_Abs since that test is already above
    a = Symbol('a', positive=True)
    assert abs(I*(1 + a)**2) == (1 + a)**2

def test_arg():
    assert arg(0) == nan
    assert arg(1) == 0
    assert arg(-1) == pi
    assert arg(I) == pi/2
    assert arg(-I) == -pi/2
    assert arg(1+I) == pi/4
    assert arg(-1+I) == 3*pi/4
    assert arg(1-I) == -pi/4

    p = Symbol('p', positive=True)
    assert arg(p) == 0

    n = Symbol('n', negative=True)
    assert arg(n) == pi

    x = Symbol('x')
    assert conjugate(arg(x)) == arg(x)

def test_conjugate():
    a = Symbol('a', real=True)
    assert conjugate(a) == a
    assert conjugate(I*a) == -I*a

    x, y = symbols('x,y')
    assert conjugate(conjugate(x)) == x
    assert conjugate(x + y) == conjugate(x) + conjugate(y)
    assert conjugate(x - y) == conjugate(x) - conjugate(y)
    assert conjugate(x * y) == conjugate(x) * conjugate(y)
    assert conjugate(x / y) == conjugate(x) / conjugate(y)
    assert conjugate(-x) == -conjugate(x)

def test_issue936():
    x = Symbol('x')
    assert Abs(x).expand(trig=True)     == Abs(x)
    assert sign(x).expand(trig=True)    == sign(x)
    assert arg(x).expand(trig=True)     == arg(x)

def test_issue3206():
    x = Symbol('x')
    assert Abs(Abs(x)) == Abs(x)

def test_issue1655_derivative_conjugate():
    x = Symbol('x', real=True)
    y = Symbol('y', imaginary=True)
    f = Function('f')
    assert (f(x).conjugate()).diff(x) == (f(x).diff(x)).conjugate()
    assert (f(y).conjugate()).diff(y) == -(f(y).diff(y)).conjugate()

def test_derivatives_issue1658():
    x = Symbol('x', real=True)
    y = Symbol('y', imaginary=True)
    f = Function('f')
    assert re(f(x)).diff(x) == re(f(x).diff(x))
    assert im(f(x)).diff(x) == im(f(x).diff(x))
    assert re(f(y)).diff(y) == -I*im(f(y).diff(y))
    assert im(f(y)).diff(y) == -I*re(f(y).diff(y))
    assert Abs(f(x)).diff(x).subs(f(x), 1+I*x).doit() == x/sqrt(1 + x**2)
    assert arg(f(x)).diff(x).subs(f(x), 1+I*x**2).doit() == 2*x/(1+x**4)
    assert Abs(f(y)).diff(y).subs(f(y), 1+y).doit() == -y/sqrt(1 - y**2)
    assert arg(f(y)).diff(y).subs(f(y), I+y**2).doit() == 2*y/(1 + y**4)

def test_periodic_argument():
    from sympy import (periodic_argument, unbranched_argument, oo,
                       principal_branch, polar_lift, pi)
    x = Symbol('x')
    p = Symbol('p', positive = True)

    assert unbranched_argument(2 + I) == periodic_argument(2 + I, oo)
    assert unbranched_argument(1 + x) == periodic_argument(1 + x, oo)
    assert N_equals(unbranched_argument((1+I)**2), pi/2)
    assert N_equals(unbranched_argument((1-I)**2), -pi/2)
    assert N_equals(periodic_argument((1+I)**2, 3*pi), pi/2)
    assert N_equals(periodic_argument((1-I)**2, 3*pi), -pi/2)

    assert unbranched_argument(principal_branch(x, pi)) \
           == periodic_argument(x, pi)

    assert unbranched_argument(polar_lift(2 + I)) == unbranched_argument(2 + I)
    assert periodic_argument(polar_lift(2 + I), 2*pi) \
           == periodic_argument(2 + I, 2*pi)
    assert periodic_argument(polar_lift(2 + I), 3*pi) \
           == periodic_argument(2 + I, 3*pi)
    assert periodic_argument(polar_lift(2 + I), pi) \
           == periodic_argument(polar_lift(2 + I), pi)

    assert unbranched_argument(polar_lift(1 + I)) == pi/4
    assert periodic_argument(2*p, p) == periodic_argument(p, p)
    assert periodic_argument(pi*p, p) == periodic_argument(p, p)

@XFAIL
def test_principal_branch_fail():
    # TODO XXX why does abs(x)._eval_evalf() not fall back to global evalf?
    assert N_equals(principal_branch((1 + I)**2, pi/2), 0)

def test_principal_branch():
    from sympy import principal_branch, polar_lift, exp_polar
    p = Symbol('p', positive=True)
    x = Symbol('x')
    neg = Symbol('x', negative=True)

    assert principal_branch(polar_lift(x), p) == principal_branch(x, p)
    assert principal_branch(polar_lift(2 + I), p) == principal_branch(2 + I, p)
    assert principal_branch(2*x, p) == 2*principal_branch(x, p)
    assert principal_branch(1, pi) == exp_polar(0)
    assert principal_branch(-1, 2*pi) == exp_polar(I*pi)
    assert principal_branch(-1, pi) == exp_polar(0)
    assert principal_branch(exp_polar(3*pi*I)*x, 2*pi) == \
           principal_branch(exp_polar(I*pi)*x, 2*pi)
    assert principal_branch(neg*exp_polar(pi*I), 2*pi) == neg*exp_polar(-I*pi)

    assert N_equals(principal_branch((1 + I)**2, 2*pi), 2*I)
    assert N_equals(principal_branch((1 + I)**2, 3*pi), 2*I)
    assert N_equals(principal_branch((1 + I)**2, 1*pi), 2*I)

    # test argument sanitization
    assert principal_branch(x, I).func is principal_branch
    assert principal_branch(x, -4).func is principal_branch
    assert principal_branch(x, -oo).func is principal_branch
    assert principal_branch(x, zoo).func is principal_branch<|MERGE_RESOLUTION|>--- conflicted
+++ resolved
@@ -1,10 +1,6 @@
 from sympy import (symbols, Symbol, sqrt, oo, re, nan, im, sign, I, E, log,
         pi, arg, conjugate, expand, exp, sin, cos, Function, Abs, zoo, atan2,
-<<<<<<< HEAD
-        S, DiracDelta, Heaviside)
-=======
-        S, DiracDelta, Rational)
->>>>>>> 804ddef6
+        S, DiracDelta, Rational, Heaviside)
 from sympy.utilities.pytest import XFAIL
 
 from sympy.utilities.randtest import comp
