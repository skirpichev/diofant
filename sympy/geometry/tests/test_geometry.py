from sympy import (Abs, C, Dummy, Rational, Float, S, Symbol, cos, oo, pi,
                   simplify, sqrt, symbols, tan)
from sympy.geometry import (Circle, Curve, Ellipse, GeometryError, Line, Point,
                            Polygon, Ray, RegularPolygon, Segment, Triangle,
                            are_similar, convex_hull, intersection, centroid)
from sympy.geometry.line import Undecidable
from sympy.geometry.entity import rotate, scale, translate
from sympy.geometry.polygon import _asa as asa, rad, deg
from sympy.utilities.pytest import raises, XFAIL

x = Symbol('x', real=True)
y = Symbol('y', real=True)
t = Symbol('t', real=True)
x1 = Symbol('x1', real=True)
x2 = Symbol('x2', real=True)
y1 = Symbol('y1', real=True)
y2 = Symbol('y2', real=True)
half = Rational(1, 2)


def feq(a, b):
    """Test if two floating point values are 'equal'."""
    t = Float("1.0E-10")
    return -t < a - b < t


def test_curve():
    s = Symbol('s')
    z = Symbol('z')

    # this curve is independent of the indicated parameter
    c = Curve([2*s, s**2], (z, 0, 2))

    assert c.parameter == z
    assert c.functions == (2*s, s**2)
    assert c.arbitrary_point() == Point(2*s, s**2)
    assert c.arbitrary_point(z) == Point(2*s, s**2)

    # this is how it is normally used
    c = Curve([2*s, s**2], (s, 0, 2))

    assert c.parameter == s
    assert c.functions == (2*s, s**2)
    t = Symbol('t')
    # the t returned as assumptions
    assert c.arbitrary_point() != Point(2*t, t**2)
    t = Symbol('t', real=True)
    # now t has the same assumptions so the test passes
    assert c.arbitrary_point() == Point(2*t, t**2)
    assert c.arbitrary_point(z) == Point(2*z, z**2)
    assert c.arbitrary_point(c.parameter) == Point(2*s, s**2)
    assert c.arbitrary_point(None) == Point(2*s, s**2)
    assert c.plot_interval() == [t, 0, 2]
    assert c.plot_interval(z) == [z, 0, 2]

    assert Curve([x, x], (x, 0, 1)).rotate(pi/2, (1, 2)).scale(2, 3).translate(
        1, 3).arbitrary_point(s) == \
        Line((0, 0), (1, 1)).rotate(pi/2, (1, 2)).scale(2, 3).translate(
            1, 3).arbitrary_point(s) == \
        Point(-2*s + 7, 3*s + 6)

    raises(ValueError, lambda: Curve((s), (s, 1, 2)))
    raises(ValueError, lambda: Curve((x, x * 2), (1, x)))

    raises(ValueError, lambda: Curve((s, s + t), (s, 1, 2)).arbitrary_point())
    raises(ValueError, lambda: Curve((s, s + t), (t, 1, 2)).arbitrary_point(s))


def test_point():
    p1 = Point(x1, x2)
    p2 = Point(y1, y2)
    p3 = Point(0, 0)
    p4 = Point(1, 1)

    assert p1 in p1
    assert p1 not in p2
    assert p2.y == y2
    assert (p3 + p4) == p4
    assert (p2 - p1) == Point(y1 - x1, y2 - x2)
    assert p4*5 == Point(5, 5)
    assert -p2 == Point(-y1, -y2)

    assert Point.midpoint(p3, p4) == Point(half, half)
    assert Point.midpoint(p1, p4) == Point(half + half*x1, half + half*x2)
    assert Point.midpoint(p2, p2) == p2
    assert p2.midpoint(p2) == p2

    assert Point.distance(p3, p4) == sqrt(2)
    assert Point.distance(p1, p1) == 0
    assert Point.distance(p3, p2) == sqrt(p2.x**2 + p2.y**2)

    p1_1 = Point(x1, x1)
    p1_2 = Point(y2, y2)
    p1_3 = Point(x1 + 1, x1)
    assert Point.is_collinear(p3)
    assert Point.is_collinear(p3, p4)
    assert Point.is_collinear(p3, p4, p1_1, p1_2)
    assert Point.is_collinear(p3, p4, p1_1, p1_3) is False

    assert p3.intersection(Point(0, 0)) == [p3]
    assert p3.intersection(p4) == []

    x_pos = Symbol('x', real=True, positive=True)
    p2_1 = Point(x_pos, 0)
    p2_2 = Point(0, x_pos)
    p2_3 = Point(-x_pos, 0)
    p2_4 = Point(0, -x_pos)
    p2_5 = Point(x_pos, 5)
    assert Point.is_concyclic(p2_1)
    assert Point.is_concyclic(p2_1, p2_2)
    assert Point.is_concyclic(p2_1, p2_2, p2_3, p2_4)
    assert Point.is_concyclic(p2_1, p2_2, p2_3, p2_5) is False
    assert Point.is_concyclic(p4, p4 * 2, p4 * 3) is False

    assert p4.scale(2, 3) == Point(2, 3)
    assert p3.scale(2, 3) == p3

    assert p4.rotate(pi, Point(0.5, 0.5)) == p3
    assert p1.__radd__(p2) == p1.midpoint(p2).scale(2, 2)
    assert (-p3).__rsub__(p4) == p3.midpoint(p4).scale(2, 2)

    assert p4 * 5 == Point(5, 5)
    assert p4 / 5 == Point(0.2, 0.2)

    raises(ValueError, lambda: Point(0, 0) + 10)

    # Point differences should be simplified
    assert Point(x*(x - 1), y) - Point(x**2 - x, y + 1) == Point(0, -1)

    a, b = Rational(1, 2), Rational(1, 3)
    assert Point(a, b).evalf(2) == \
        Point(a.n(2), b.n(2))
    raises(ValueError, lambda: Point(1, 2) + 1)

    # test transformations
    p = Point(1, 0)
    assert p.rotate(pi/2) == Point(0, 1)
    assert p.rotate(pi/2, p) == p
    p = Point(1, 1)
    assert p.scale(2, 3) == Point(2, 3)
    assert p.translate(1, 2) == Point(2, 3)
    assert p.translate(1) == Point(2, 1)
    assert p.translate(y=1) == Point(1, 2)
    assert p.translate(*p.args) == Point(2, 2)


def test_line():
    p1 = Point(0, 0)
    p2 = Point(1, 1)
    p3 = Point(x1, x1)
    p4 = Point(y1, y1)
    p5 = Point(x1, 1 + x1)
    p6 = Point(1, 0)
    p7 = Point(0, 1)
    p8 = Point(2, 0)
    p9 = Point(2, 1)

    l1 = Line(p1, p2)
    l2 = Line(p3, p4)
    l3 = Line(p3, p5)
    l4 = Line(p1, p6)
    l5 = Line(p1, p7)
    l6 = Line(p8, p9)
    l7 = Line(p2, p9)
    raises(ValueError, lambda: Line(Point(0, 0), Point(0, 0)))

    # Basic stuff
    assert Line((1, 1), slope=1) == Line((1, 1), (2, 2))
    assert Line((1, 1), slope=oo) == Line((1, 1), (1, 2))
    assert Line((1, 1), slope=-oo) == Line((1, 1), (1, 2))
    raises(ValueError, lambda: Line((1, 1), 1))
    assert Line(p1, p2) == Line(p2, p1)
    assert l1 == l2
    assert l1 != l3
    assert l1.slope == 1
    assert l1.length == oo
    assert l3.slope == oo
    assert l4.slope == 0
    assert l4.coefficients == (0, 1, 0)
    assert l4.equation(x=x, y=y) == y
    assert l5.slope == oo
    assert l5.coefficients == (1, 0, 0)
    assert l5.equation() == x
    assert l6.equation() == x - 2
    assert l7.equation() == y - 1
    assert p1 in l1  # is p1 on the line l1?
    assert p1 not in l3
    assert Line((-x, x), (-x + 1, x - 1)).coefficients == (1, 1, 0)

    assert simplify(l1.equation()) in (x - y, y - x)
    assert simplify(l3.equation()) in (x - x1, x1 - x)

    assert Line(p1, p2).scale(2, 1) == Line(p1, p9)

    assert l2.arbitrary_point() in l2
    for ind in xrange(0, 5):
        assert l3.random_point() in l3

    # Orthogonality
    p1_1 = Point(-x1, x1)
    l1_1 = Line(p1, p1_1)
    assert l1.perpendicular_line(p1) == l1_1
    assert Line.is_perpendicular(l1, l1_1)
    assert Line.is_perpendicular(l1, l2) is False
    p = l1.random_point()
    assert l1.perpendicular_segment(p) == p

    # Parallelity
    p2_1 = Point(-2*x1, 0)
    l2_1 = Line(p3, p5)
    assert l2.parallel_line(p1_1) == Line(p2_1, p1_1)
    assert l2_1.parallel_line(p1) == Line(p1, Point(0, 2))
    assert Line.is_parallel(l1, l2)
    assert Line.is_parallel(l2, l3) is False
    assert Line.is_parallel(l2, l2.parallel_line(p1_1))
    assert Line.is_parallel(l2_1, l2_1.parallel_line(p1))

    # Intersection
    assert intersection(l1, p1) == [p1]
    assert intersection(l1, p5) == []
    assert intersection(l1, l2) in [[l1], [l2]]
    assert intersection(l1, l1.parallel_line(p5)) == []

    # Concurrency
    l3_1 = Line(Point(5, x1), Point(-Rational(3, 5), x1))
    assert Line.is_concurrent(l1) is False
    assert Line.is_concurrent(l1, l3)
    assert Line.is_concurrent(l1, l3, l3_1)
    assert Line.is_concurrent(l1, l1_1, l3) is False

    # Projection
    assert l2.projection(p4) == p4
    assert l1.projection(p1_1) == p1
    assert l3.projection(p2) == Point(x1, 1)
    raises(GeometryError, lambda: Line(Point(0, 0), Point(1, 0))
           .projection(Circle(Point(0, 0), 1)))

    # Finding angles
    l1_1 = Line(p1, Point(5, 0))
    assert feq(Line.angle_between(l1, l1_1).evalf(), pi.evalf()/4)

    # Testing Rays and Segments (very similar to Lines)
    assert Ray((1, 1), angle=pi/4) == Ray((1, 1), (2, 2))
    assert Ray((1, 1), angle=pi/2) == Ray((1, 1), (1, 2))
    assert Ray((1, 1), angle=-pi/2) == Ray((1, 1), (1, 0))
    assert Ray((1, 1), angle=-3*pi/2) == Ray((1, 1), (1, 2))
    assert Ray((1, 1), angle=5*pi/2) == Ray((1, 1), (1, 2))
    assert Ray((1, 1), angle=5.0*pi/2) == Ray((1, 1), (1, 2))
    assert Ray((1, 1), angle=pi) == Ray((1, 1), (0, 1))
    assert Ray((1, 1), angle=3.0*pi) == Ray((1, 1), (0, 1))
    assert Ray((1, 1), angle=4.0*pi) == Ray((1, 1), (2, 1))
    assert Ray((1, 1), angle=0) == Ray((1, 1), (2, 1))
    # XXX don't know why this fails without str
    assert str(Ray((1, 1), angle=4.2*pi)) == str(Ray(Point(1, 1),
               Point(2, 1 + C.tan(0.2*pi))))
    assert Ray((1, 1), angle=5) == Ray((1, 1), (2, 1 + C.tan(5)))
    raises(ValueError, lambda: Ray((1, 1), 1))

    r1 = Ray(p1, Point(-1, 5))
    r2 = Ray(p1, Point(-1, 1))
    r3 = Ray(p3, p5)
    r4 = Ray(p1, p2)
    r5 = Ray(p2, p1)
    r6 = Ray(Point(0, 1), Point(1, 2))
    r7 = Ray(Point(0.5, 0.5), Point(1, 1))
    assert l1.projection(r1) == Ray(p1, p2)
    assert l1.projection(r2) == p1
    assert r3 != r1
    t = Symbol('t', real=True)
    assert Ray((1, 1), angle=pi/4).arbitrary_point() == \
        Point(1/(1 - t), 1/(1 - t))

    s1 = Segment(p1, p2)
    s2 = Segment(p1, p1_1)
    assert s1.midpoint == Point(Rational(1, 2), Rational(1, 2))
    assert s2.length == sqrt( 2*(x1**2) )
    assert s1.perpendicular_bisector() == Line(Point(0, 1), Point(1, 0))
    assert Segment((1, 1), (2, 3)).arbitrary_point() == Point(1 + t, 1 + 2*t)

    # intersections
    assert s1.intersection(Line(p6, p9)) == []
    s3 = Segment(Point(0.25, 0.25), Point(0.5, 0.5))
    assert s1.intersection(s3) == [s1]
    assert s3.intersection(s1) == [s3]
    assert r4.intersection(s3) == [s3]
    assert r4.intersection(Segment(Point(2, 3), Point(3, 4))) == []
    assert r4.intersection(Segment(Point(-1, -1), Point(0.5, 0.5))) == \
        [Segment(p1, Point(0.5, 0.5))]
    s3 = Segment(Point(1, 1), Point(2, 2))
    assert s1.intersection(s3) == [Point(1, 1)]
    s3 = Segment(Point(0.5, 0.5), Point(1.5, 1.5))
    assert s1.intersection(s3) == [Segment(Point(0.5, 0.5), p2)]
    assert s1.intersection(Segment(Point(4, 4), Point(5, 5))) == []
    assert s1.intersection(Segment(Point(-1, -1), p1)) == [p1]
    assert s1.intersection(Segment(Point(-1, -1), Point(0.5, 0.5))) == \
        [Segment(p1, Point(0.5, 0.5))]
    assert r4.intersection(r5) == [s1]
    assert r5.intersection(r6) == []
    assert r4.intersection(r7) == r7.intersection(r4) == [r7]

    # Segment contains
    a, b = symbols('a,b')
    s = Segment((0, a), (0, b))
    assert Point(0, (a + b)/2) in s
    s = Segment((a, 0), (b, 0))
    assert Point((a + b)/2, 0) in s

    raises(Undecidable, lambda: Point(2*a, 0) in s)

    # Testing distance from a Segment to an object
    s1 = Segment(Point(0, 0), Point(1, 1))
    s2 = Segment(Point(half, half), Point(1, 0))
    pt1 = Point(0, 0)
    pt2 = Point(Rational(3)/2, Rational(3)/2)
    assert s1.distance(pt1) == 0
    assert s2.distance(pt1) == 2**(half)/2
    assert s2.distance(pt2) == 2**(half)

    # Special cases of projection and intersection
    r1 = Ray(Point(1, 1), Point(2, 2))
    r2 = Ray(Point(2, 2), Point(0, 0))
    r3 = Ray(Point(1, 1), Point(-1, -1))
    r4 = Ray(Point(0, 4), Point(-1, -5))
    r5 = Ray(Point(2, 2), Point(3, 3))
    assert intersection(r1, r2) == [Segment(Point(1, 1), Point(2, 2))]
    assert intersection(r1, r3) == [Point(1, 1)]
    assert r1.projection(r3) == Point(1, 1)
    assert r1.projection(r4) == Segment(Point(1, 1), Point(2, 2))

    r5 = Ray(Point(0, 0), Point(0, 1))
    r6 = Ray(Point(0, 0), Point(0, 2))
    assert r5 in r6
    assert r6 in r5

    s1 = Segment(Point(0, 0), Point(2, 2))
    s2 = Segment(Point(-1, 5), Point(-5, -10))
    s3 = Segment(Point(0, 4), Point(-2, 2))
    assert intersection(r1, s1) == [Segment(Point(1, 1), Point(2, 2))]
    assert r1.projection(s2) == Segment(Point(1, 1), Point(2, 2))
    assert s3.projection(r1) == Segment(Point(0, 4), Point(-1, 3))

    l1 = Line(Point(0, 0), Point(3, 4))
    r1 = Ray(Point(0, 0), Point(3, 4))
    s1 = Segment(Point(0, 0), Point(3, 4))
    assert intersection(l1, l1) == [l1]
    assert intersection(l1, r1) == [r1]
    assert intersection(l1, s1) == [s1]
    assert intersection(r1, l1) == [r1]
    assert intersection(s1, l1) == [s1]

    entity1 = Segment(Point(-10, 10), Point(10, 10))
    entity2 = Segment(Point(-5, -5), Point(-5, 5))
    assert intersection(entity1, entity2) == []

    r1 = Ray(p1, Point(0, 1))
    r2 = Ray(Point(0, 1), p1)
    r3 = Ray(p1, p2)
    r4 = Ray(p2, p1)
    s1 = Segment(p1, Point(0, 1))
    assert Line(r1.source, r1.random_point()).slope == r1.slope
    assert Line(r2.source, r2.random_point()).slope == r2.slope
    assert Segment(Point(0, -1), s1.random_point()).slope == s1.slope
    p_r3 = r3.random_point()
    p_r4 = r4.random_point()
    assert p_r3.x >= p1.x and p_r3.y >= p1.y
    assert p_r4.x <= p2.x and p_r4.y <= p2.y
    p10 = Point(2000, 2000)
    s1 = Segment(p1, p10)
    p_s1 = s1.random_point()
    assert p1.x <= p_s1.x and p_s1.x <= p10.x and p1.y <= p_s1.y and p_s1.y <= p10.y
    s2 = Segment(p10, p1)

    assert hash(s1) == hash(s2)
    p11 = p10.scale(2, 2)
    assert s1.is_similar(Segment(p10, p11))
    assert s1.is_similar(r1) is False
    assert (r1 in s1) is False
    assert Segment(p1, p2) in s1
    assert s1.plot_interval() == [t, 0, 1]
    assert s1 in Line(p1, p10)
    assert Line(p1, p10) == Line(p10, p1)
    assert Line(p1, p10) != p1
    assert Line(p1, p10).plot_interval() == [t, -5, 5]
    assert Ray((0, 0), angle=pi/4).plot_interval() == \
        [t, 0, 5*sqrt(2)/(1 + 5*sqrt(2))]


def test_ellipse():
    p1 = Point(0, 0)
    p2 = Point(1, 1)
    p4 = Point(0, 1)

    e1 = Ellipse(p1, 1, 1)
    e2 = Ellipse(p2, half, 1)
    e3 = Ellipse(p1, y1, y1)
    c1 = Circle(p1, 1)
    c2 = Circle(p2, 1)
    c3 = Circle(Point(sqrt(2), sqrt(2)), 1)

    # Test creation with three points
    cen, rad = Point(3*half, 2), 5*half
    assert Circle(Point(0, 0), Point(3, 0), Point(0, 4)) == Circle(cen, rad)
    raises(
        GeometryError, lambda: Circle(Point(0, 0), Point(1, 1), Point(2, 2)))

    raises(ValueError, lambda: Ellipse(None, None, None, 1))
    raises(GeometryError, lambda: Circle(Point(0, 0)))

    # Basic Stuff
    assert Ellipse(None, 1, 1).center == Point(0, 0)
    assert e1 == c1
    assert e1 != e2
    assert p4 in e1
    assert p2 not in e2
    assert e1.area == pi
    assert e2.area == pi/2
    assert e3.area == pi*(y1**2)
    assert c1.area == e1.area
    assert c1.circumference == e1.circumference
    assert e3.circumference == 2*pi*y1
    assert e1.plot_interval() == e2.plot_interval() == [t, -pi, pi]
    assert e1.plot_interval(x) == e2.plot_interval(x) == [x, -pi, pi]
    assert Ellipse(None, 1, None, 1).circumference == 2*pi
    assert c1.minor == 1
    assert c1.major == 1
    assert c1.hradius == 1
    assert c1.vradius == 1

    # Private Functions
    assert hash(c1) == hash(Circle(Point(1, 0), Point(0, 1), Point(0, -1)))
    assert c1 in e1
    assert (Line(p1, p2) in e1) is False
    assert e1.__cmp__(e1) == 0
    assert e1.__cmp__(Point(0, 0)) > 0

    # Encloses
    assert e1.encloses(Segment(Point(-0.5, -0.5), Point(0.5, 0.5))) is True
    assert e1.encloses(Line(p1, p2)) is False
    assert e1.encloses(Ray(p1, p2)) is False
    assert e1.encloses(e1) is False
    assert e1.encloses(
        Polygon(Point(-0.5, -0.5), Point(-0.5, 0.5), Point(0.5, 0.5))) is True
    assert e1.encloses(RegularPolygon(p1, 0.5, 3)) is True
    assert e1.encloses(RegularPolygon(p1, 5, 3)) is False
    assert e1.encloses(RegularPolygon(p2, 5, 3)) is False

    # with generic symbols, the hradius is assumed to contain the major radius
    M = Symbol('M')
    m = Symbol('m')
    c = Ellipse(p1, M, m).circumference
    _x = c.atoms(Dummy).pop()
    assert c == 4*M*C.Integral(
        sqrt((1 - _x**2*(M**2 - m**2)/M**2)/(1 - _x**2)), (_x, 0, 1))

    assert e2.arbitrary_point() in e2

    # Foci
    f1, f2 = Point(sqrt(12), 0), Point(-sqrt(12), 0)
    ef = Ellipse(Point(0, 0), 4, 2)
    assert ef.foci in [(f1, f2), (f2, f1)]

    # Tangents
    v = sqrt(2) / 2
    p1_1 = Point(v, v)
    p1_2 = p2 + Point(half, 0)
    p1_3 = p2 + Point(0, 1)
    assert e1.tangent_lines(p4) == c1.tangent_lines(p4)
    assert e2.tangent_lines(p1_2) == [Line(p1_2, p2 + Point(half, 1))]
    assert e2.tangent_lines(p1_3) == [Line(p1_3, p2 + Point(half, 1))]
    assert c1.tangent_lines(p1_1) == [Line(p1_1, Point(0, sqrt(2)))]
    assert c1.tangent_lines(p1) == []
    assert e2.is_tangent(Line(p1_2, p2 + Point(half, 1)))
    assert e2.is_tangent(Line(p1_3, p2 + Point(half, 1)))
    assert c1.is_tangent(Line(p1_1, Point(0, sqrt(2))))
    assert e1.is_tangent(Line(Point(0, 0), Point(1, 1))) is False
    assert c1.is_tangent(e1) is False
    assert c1.is_tangent(Ellipse(Point(2, 0), 1, 1)) is True
    assert c1.is_tangent(
        Polygon(Point(1, 1), Point(1, -1), Point(2, 0))) is True
    assert c1.is_tangent(
        Polygon(Point(1, 1), Point(1, 0), Point(2, 0))) is False

    assert Ellipse(Point(5, 5), 2, 1).tangent_lines(Point(0, 0)) == \
        [Line(Point(0, 0), Point(S(77)/25, S(132)/25)),
     Line(Point(0, 0), Point(S(33)/5, S(22)/5))]
    assert Ellipse(Point(5, 5), 2, 1).tangent_lines(Point(3, 4)) == \
        [Line(Point(3, 4), Point(3, 5)), Line(Point(3, 4), Point(5, 4))]
    assert Circle(Point(5, 5), 2).tangent_lines(Point(3, 3)) == \
        [Line(Point(3, 3), Point(3, 5)), Line(Point(3, 3), Point(5, 3))]
    assert Circle(Point(5, 5), 2).tangent_lines(Point(5 - 2*sqrt(2), 5)) == \
        [Line(Point(5 - 2*sqrt(2), 5), Point(5 - sqrt(2), 5 - sqrt(2))),
     Line(Point(5 - 2*sqrt(2), 5), Point(5 - sqrt(2), 5 + sqrt(2))), ]

    # Properties
    major = 3
    minor = 1
    e4 = Ellipse(p2, minor, major)
    assert e4.focus_distance == sqrt(major**2 - minor**2)
    ecc = e4.focus_distance / major
    assert e4.eccentricity == ecc
    assert e4.periapsis == major*(1 - ecc)
    assert e4.apoapsis == major*(1 + ecc)
    # independent of orientation
    e4 = Ellipse(p2, major, minor)
    assert e4.focus_distance == sqrt(major**2 - minor**2)
    ecc = e4.focus_distance / major
    assert e4.eccentricity == ecc
    assert e4.periapsis == major*(1 - ecc)
    assert e4.apoapsis == major*(1 + ecc)

    # Intersection
    l1 = Line(Point(1, -5), Point(1, 5))
    l2 = Line(Point(-5, -1), Point(5, -1))
    l3 = Line(Point(-1, -1), Point(1, 1))
    l4 = Line(Point(-10, 0), Point(0, 10))
    pts_c1_l3 = [Point(sqrt(2)/2, sqrt(2)/2), Point(-sqrt(2)/2, -sqrt(2)/2)]

    assert intersection(e2, l4) == []
    assert intersection(c1, Point(1, 0)) == [Point(1, 0)]
    assert intersection(c1, l1) == [Point(1, 0)]
    assert intersection(c1, l2) == [Point(0, -1)]
    assert intersection(c1, l3) in [pts_c1_l3, [pts_c1_l3[1], pts_c1_l3[0]]]
    assert intersection(c1, c2) == [Point(0, 1), Point(1, 0)]
    assert intersection(c1, c3) == [Point(sqrt(2)/2, sqrt(2)/2)]
    assert e1.intersection(l1) == [Point(1, 0)]
    assert e2.intersection(l4) == []
    assert e1.intersection(Circle(Point(0, 2), 1)) == [Point(0, 1)]
    assert e1.intersection(Circle(Point(5, 0), 1)) == []
    assert e1.intersection(Ellipse(Point(2, 0), 1, 1)) == [Point(1, 0)]
    assert e1.intersection(Ellipse(Point(5, 0), 1, 1,)) == []
    assert e1.intersection(Point(2, 0)) == []
    assert e1.intersection(e1) == e1

    # some special case intersections
    csmall = Circle(p1, 3)
    cbig = Circle(p1, 5)
    cout = Circle(Point(5, 5), 1)
    # one circle inside of another
    assert csmall.intersection(cbig) == []
    # separate circles
    assert csmall.intersection(cout) == []
    # coincident circles
    assert csmall.intersection(csmall) == csmall

    v = sqrt(2)
    t1 = Triangle(Point(0, v), Point(0, -v), Point(v, 0))
    points = intersection(t1, c1)
    assert len(points) == 4
    assert Point(0, 1) in points
    assert Point(0, -1) in points
    assert Point(v/2, v/2) in points
    assert Point(v/2, -v/2) in points

    circ = Circle(Point(0, 0), 5)
    elip = Ellipse(Point(0, 0), 5, 20)
    assert intersection(circ, elip) in \
        [[Point(5, 0), Point(-5, 0)], [Point(-5, 0), Point(5, 0)]]
    assert elip.tangent_lines(Point(0, 0)) == []
    elip = Ellipse(Point(0, 0), 3, 2)
    assert elip.tangent_lines(Point(3, 0)) == \
        [Line(Point(3, 0), Point(3, -12))]

    e1 = Ellipse(Point(0, 0), 5, 10)
    e2 = Ellipse(Point(2, 1), 4, 8)
    a = S(53)/17
    c = 2*sqrt(3991)/17
    ans = [Point(a - c/8, a/2 + c), Point(a + c/8, a/2 - c)]
    assert e1.intersection(e2) == ans
    e2 = Ellipse(Point(x, y), 4, 8)
    c = sqrt(3991)
    ans = [Point(c/68 + a, -2*c/17 + a/2), Point(-c/68 + a, 2*c/17 + a/2)]
    assert [p.subs({x: 2, y:1}) for p in e1.intersection(e2)] == ans

    # Combinations of above
    assert e3.is_tangent(e3.tangent_lines(p1 + Point(y1, 0))[0])

    e = Ellipse((1, 2), 3, 2)
    assert e.tangent_lines(Point(10, 0)) == \
        [Line(Point(10, 0), Point(1, 0)),
        Line(Point(10, 0), Point(S(14)/5, S(18)/5))]

    # encloses_point
    e = Ellipse((0, 0), 1, 2)
    assert e.encloses_point(e.center)
    assert e.encloses_point(e.center + Point(0, e.vradius - Rational(1, 10)))
    assert e.encloses_point(e.center + Point(e.hradius - Rational(1, 10), 0))
    assert e.encloses_point(e.center + Point(e.hradius, 0)) is False
    assert e.encloses_point(
        e.center + Point(e.hradius + Rational(1, 10), 0)) is False
    e = Ellipse((0, 0), 2, 1)
    assert e.encloses_point(e.center)
    assert e.encloses_point(e.center + Point(0, e.vradius - Rational(1, 10)))
    assert e.encloses_point(e.center + Point(e.hradius - Rational(1, 10), 0))
    assert e.encloses_point(e.center + Point(e.hradius, 0)) is False
    assert e.encloses_point(
        e.center + Point(e.hradius + Rational(1, 10), 0)) is False
    assert c1.encloses_point(Point(1, 0)) is False
    assert c1.encloses_point(Point(0.3, 0.4)) is True

    assert e.scale(2, 3) == Ellipse((0, 0), 4, 3)
    assert e.scale(3, 6) == Ellipse((0, 0), 6, 6)
    assert e.rotate(pi/3) == e
    assert e.rotate(pi/3, (1, 2)) == \
        Ellipse(Point(S(1)/2 + sqrt(3), -sqrt(3)/2 + 1), 2, 1)


def test_ellipse_random_point():
    e3 = Ellipse(Point(0, 0), y1, y1)
    rx, ry = Symbol('rx'), Symbol('ry')
    for ind in xrange(0, 5):
        r = e3.random_point()
        # substitution should give zero*y1**2
        assert e3.equation(rx, ry).subs(zip((rx, ry), r.args)).equals(0)


def test_polygon():
    t = Triangle(Point(0, 0), Point(2, 0), Point(3, 3))
    assert Polygon(Point(0, 0), Point(1, 0), Point(2, 0), Point(3, 3)) == t
    assert Polygon(Point(1, 0), Point(2, 0), Point(3, 3), Point(0, 0)) == t
    assert Polygon(Point(2, 0), Point(3, 3), Point(0, 0), Point(1, 0)) == t

    p1 = Polygon(
        Point(0, 0), Point(3, -1),
        Point(6, 0), Point(4, 5),
        Point(2, 3), Point(0, 3))
    p2 = Polygon(
        Point(6, 0), Point(3, -1),
        Point(0, 0), Point(0, 3),
        Point(2, 3), Point(4, 5))
    p3 = Polygon(
        Point(0, 0), Point(3, 0),
        Point(5, 2), Point(4, 4))
    p4 = Polygon(
        Point(0, 0), Point(4, 4),
        Point(5, 2), Point(3, 0))
    p5 = Polygon(
        Point(0, 0), Point(4, 4),
        Point(0, 4))

    #
    # General polygon
    #
    assert p1 == p2
    assert len(p1.args) == 6
    assert len(p1.sides) == 6
    assert p1.perimeter == 5 + 2*sqrt(10) + sqrt(29) + sqrt(8)
    assert p1.area == 22
    assert not p1.is_convex()
    # ensure convex for both CW and CCW point specification
    assert p3.is_convex()
    assert p4.is_convex()
    dict5 = p5.angles
    assert dict5[Point(0, 0)] == pi / 4
    assert dict5[Point(0, 4)] == pi / 2
    assert p5.encloses_point(Point(x, y)) is None
    assert p5.encloses_point(Point(1, 3))
    assert p5.encloses_point(Point(0, 0)) is False
    assert p5.encloses_point(Point(4, 0)) is False
    p5.plot_interval('x') == [x, 0, 1]
    assert p5.distance(
        Polygon(Point(10, 10), Point(14, 14), Point(10, 14))) == 6 * sqrt(2)
    assert p5.distance(
        Polygon(Point(1, 8), Point(5, 8), Point(8, 12), Point(1, 12))) == 4
    raises(UserWarning,
           lambda: Polygon(Point(0, 0), Point(1, 0), Point(1, 1)).distance(Polygon(Point(0, 0), Point(0, 1), Point(1, 1))))
    assert hash(p5) == hash(Polygon(Point(0, 0), Point(4, 4), Point(0, 4)))
    assert p5 == Polygon(Point(4, 4), Point(0, 4), Point(0, 0))
    assert Polygon(Point(4, 4), Point(0, 4), Point(0, 0)) in p5
    assert p5 != Point(0, 4)
    assert Point(0, 1) in p5
    assert p5.arbitrary_point('t').subs(Symbol('t', real=True), 0) == \
        Point(0, 0)
    raises(ValueError, lambda: Polygon(
        Point(x, 0), Point(0, y), Point(x, y)).arbitrary_point('x'))

    #
    # Regular polygon
    #
    p1 = RegularPolygon(Point(0, 0), 10, 5)
    p2 = RegularPolygon(Point(0, 0), 5, 5)
    raises(GeometryError, lambda: RegularPolygon(Point(0, 0), Point(0,
           1), Point(1, 1)))
    raises(GeometryError, lambda: RegularPolygon(Point(0, 0), 1, 2))
    raises(ValueError, lambda: RegularPolygon(Point(0, 0), 1, 2.5))

    assert p1 != p2
    assert p1.interior_angle == 3*pi/5
    assert p1.exterior_angle == 2*pi/5
    assert p2.apothem == 5*cos(pi/5)
    assert p2.circumcenter == p1.circumcenter == Point(0, 0)
    assert p1.circumradius == p1.radius == 10
    assert p2.circumcircle == Circle(Point(0, 0), 5)
    assert p2.incircle == Circle(Point(0, 0), p2.apothem)
    assert p2.inradius == p2.apothem == (5 * (1 + sqrt(5)) / 4)
    p2.spin(pi / 10)
    dict1 = p2.angles
    assert dict1[Point(0, 5)] == 3 * pi / 5
    assert p1.is_convex()
    assert p1.rotation == 0
    assert p1.encloses_point(Point(0, 0))
    assert p1.encloses_point(Point(11, 0)) is False
    assert p2.encloses_point(Point(0, 4.9))
    p1.spin(pi/3)
    assert p1.rotation == pi/3
    assert p1.vertices[0] == Point(5, 5*sqrt(3))
    for var in p1.args:
        if isinstance(var, Point):
            assert var == Point(0, 0)
        else:
            assert var == 5 or var == 10 or var == pi / 3
    assert p1 != Point(0, 0)
    assert p1 != p5

    # while spin works in place (notice that rotation is 2pi/3 below)
    # rotate returns a new object
    p1_old = p1
    assert p1.rotate(pi/3) == RegularPolygon(Point(0, 0), 10, 5, 2*pi/3)
    assert p1 == p1_old

    assert p1.area == (-250*sqrt(5) + 1250)/(4*tan(pi/5))
    assert p1.length == 20*sqrt(-sqrt(5)/8 + S(5)/8)
    assert p1.scale(2, 2) == \
        RegularPolygon(p1.center, p1.radius*2, p1._n, p1.rotation)
    assert RegularPolygon((0, 0), 1, 4).scale(2, 3) == \
        Polygon(Point(2, 0), Point(0, 3), Point(-2, 0), Point(0, -3))

    assert repr(p1) == str(p1)

    #
    # Angles
    #
    angles = p4.angles
    assert feq(angles[Point(0, 0)].evalf(), Float("0.7853981633974483"))
    assert feq(angles[Point(4, 4)].evalf(), Float("1.2490457723982544"))
    assert feq(angles[Point(5, 2)].evalf(), Float("1.8925468811915388"))
    assert feq(angles[Point(3, 0)].evalf(), Float("2.3561944901923449"))

    angles = p3.angles
    assert feq(angles[Point(0, 0)].evalf(), Float("0.7853981633974483"))
    assert feq(angles[Point(4, 4)].evalf(), Float("1.2490457723982544"))
    assert feq(angles[Point(5, 2)].evalf(), Float("1.8925468811915388"))
    assert feq(angles[Point(3, 0)].evalf(), Float("2.3561944901923449"))

    #
    # Triangle
    #
    p1 = Point(0, 0)
    p2 = Point(5, 0)
    p3 = Point(0, 5)
    t1 = Triangle(p1, p2, p3)
    t2 = Triangle(p1, p2, Point(Rational(5, 2), sqrt(Rational(75, 4))))
    t3 = Triangle(p1, Point(x1, 0), Point(0, x1))
    s1 = t1.sides
    assert Triangle(p1, p2, p1) == Polygon(p1, p2, p1) == Segment(p1, p2)
    raises(GeometryError, lambda: Triangle(Point(0, 0)))

    # Basic stuff
    assert Triangle(p1, p1, p1) == p1
    assert Triangle(p2, p2*2, p2*3) == Segment(p2, p2*3)
    assert t1.area == Rational(25, 2)
    assert t1.is_right()
    assert t2.is_right() is False
    assert t3.is_right()
    assert p1 in t1
    assert t1.sides[0] in t1
    assert Segment((0, 0), (1, 0)) in t1
    assert Point(5, 5) not in t2
    assert t1.is_convex()
    assert feq(t1.angles[p1].evalf(), pi.evalf()/2)

    assert t1.is_equilateral() is False
    assert t2.is_equilateral()
    assert t3.is_equilateral() is False
    assert are_similar(t1, t2) is False
    assert are_similar(t1, t3)
    assert are_similar(t2, t3) is False
    assert t1.is_similar(Point(0, 0)) is False

    # Bisectors
    bisectors = t1.bisectors()
    assert bisectors[p1] == Segment(p1, Point(Rational(5, 2), Rational(5, 2)))
    ic = (250 - 125*sqrt(2)) / 50
    assert t1.incenter == Point(ic, ic)

    # Inradius
    assert t1.inradius == t1.incircle.radius == 5 - 5*sqrt(2)/2
    assert t2.inradius == t2.incircle.radius == 5*sqrt(3)/6
    assert t3.inradius == t3.incircle.radius == x1**2/((2 + sqrt(2))*Abs(x1))

    # Circumcircle
    assert t1.circumcircle.center == Point(2.5, 2.5)

    # Medians + Centroid
    m = t1.medians
    assert t1.centroid == Point(Rational(5, 3), Rational(5, 3))
    assert m[p1] == Segment(p1, Point(Rational(5, 2), Rational(5, 2)))
    assert t3.medians[p1] == Segment(p1, Point(x1/2, x1/2))
    assert intersection(m[p1], m[p2], m[p3]) == [t1.centroid]
    assert t1.medial == Triangle(Point(2.5, 0), Point(0, 2.5), Point(2.5, 2.5))

    # Perpendicular
    altitudes = t1.altitudes
    assert altitudes[p1] == Segment(p1, Point(Rational(5, 2), Rational(5, 2)))
    assert altitudes[p2] == s1[0]
    assert altitudes[p3] == s1[2]
    assert t1.orthocenter == p1
    t = S('''Triangle(
    Point(100080156402737/5000000000000, 79782624633431/500000000000),
    Point(39223884078253/2000000000000, 156345163124289/1000000000000),
    Point(31241359188437/1250000000000, 338338270939941/1000000000000000))''')
    assert t.orthocenter == S('''Point(-780660869050599840216997'''
    '''79471538701955848721853/80368430960602242240789074233100000000000000,'''
    '''20151573611150265741278060334545897615974257/16073686192120448448157'''
    '''8148466200000000000)''')

    # Ensure
    assert len(intersection(*bisectors.values())) == 1
    assert len(intersection(*altitudes.values())) == 1
    assert len(intersection(*m.values())) == 1

    # Distance
    p1 = Polygon(
        Point(0, 0), Point(1, 0),
        Point(1, 1), Point(0, 1))
    p2 = Polygon(
        Point(0, Rational(5)/4), Point(1, Rational(5)/4),
        Point(1, Rational(9)/4), Point(0, Rational(9)/4))
    p3 = Polygon(
        Point(1, 2), Point(2, 2),
        Point(2, 1))
    p4 = Polygon(
        Point(1, 1), Point(Rational(6)/5, 1),
        Point(1, Rational(6)/5))
    pt1 = Point(half, half)
    pt2 = Point(1, 1)

    '''Polygon to Point'''
    assert p1.distance(pt1) == half
    assert p1.distance(pt2) == 0
    assert p2.distance(pt1) == Rational(3)/4
    assert p3.distance(pt2) == sqrt(2)/2


@XFAIL
def test_polygon_to_polygon():
    '''Polygon to Polygon'''
    # XXX: Because of the way the warnings filters work, this will fail if it's
    # run more than once in the same session.  See issue 2492.

    import warnings
    # p1.distance(p2) emits a warning
    # First, test the warning
    warnings.filterwarnings(
        "error", "Polygons may intersect producing erroneous output")
    raises(UserWarning, lambda: p1.distance(p2))
    # now test the actual output
    warnings.filterwarnings(
        "ignore", "Polygons may intersect producing erroneous output")
    assert p1.distance(p2) == half/2
    # Keep testing reasonably thread safe, so reset the warning
    warnings.filterwarnings(
        "default", "Polygons may intersect producing erroneous output")
    # Note, in Python 2.6+, this can be done more nicely using the
    # warnings.catch_warnings context manager.
    # See http://docs.python.org/library/warnings#testing-warnings.

    assert p1.distance(p3) == sqrt(2)/2
    assert p3.distance(p4) == (sqrt(2)/2 - sqrt(Rational(2)/25)/2)
    assert p5.distance(p6) == Rational(7)/10


def test_convex_hull():
    p = [Point(-5, -1), Point(-2, 1), Point(-2, -1), Point(-1, -3),
        Point(0, 0), Point(1, 1), Point(2, 2), Point(2, -1), Point(3, 1),
        Point(4, -1), Point(6, 2)]
    ch = Polygon(p[0], p[3], p[9], p[10], p[6], p[1])
    #test handling of duplicate points
    p.append(p[3])

    #more than 3 collinear points
    another_p = [Point(-45, -85), Point(-45, 85), Point(-45, 26),
                 Point(-45, -24)]
    ch2 = Segment(another_p[0], another_p[1])

    assert convex_hull(*another_p) == ch2
    assert convex_hull(*p) == ch
    assert convex_hull(p[0]) == p[0]
    assert convex_hull(p[0], p[1]) == Segment(p[0], p[1])

    # no unique points
    assert convex_hull(*[p[-1]]*3) == p[-1]

    # collection of items
    assert convex_hull(*[Point(0, 0),
                        Segment(Point(1, 0), Point(1, 1)),
                        RegularPolygon(Point(2, 0), 2, 4)]) == \
        Polygon(Point(0, 0), Point(2, -2), Point(4, 0), Point(2, 2))


def test_concyclic_doctest_bug():
    p1, p2 = Point(-1, 0), Point(1, 0)
    p3, p4 = Point(0, 1), Point(-1, 2)
    assert Point.is_concyclic(p1, p2, p3)
    assert not Point.is_concyclic(p1, p2, p3, p4)


def test_subs():
    p = Point(x, 2)
    q = Point(1, 1)
    r = Point(3, 4)
    for o in [p,
              Segment(p, q),
              Ray(p, q),
              Line(p, q),
              Triangle(p, q, r),
              RegularPolygon(p, 3, 6),
              Polygon(p, q, r, Point(5, 4)),
              Circle(p, 3),
              Ellipse(p, 3, 4)]:
        assert 'y' in str(o.subs(x, y))
    assert p.subs({x: 1}) == Point(1, 2)
    assert Point(1, 2).subs(Point(1, 2), Point(3, 4)) == Point(3, 4)
    assert Point(1, 2).subs((1, 2), Point(3, 4)) == Point(3, 4)
    assert Point(1, 2).subs(Point(1, 2), Point(3, 4)) == Point(3, 4)
    assert Point(1, 2).subs(set([(1, 2)])) == Point(2, 2)
    raises(ValueError, lambda: Point(1, 2).subs(1))
    raises(ValueError, lambda: Point(1, 1).subs((Point(1, 1), Point(1,
           2)), 1, 2))


def test_encloses():
    # square with a dimpled left side
    s = Polygon(Point(0, 0), Point(1, 0), Point(1, 1), Point(0, 1),
        Point(S.Half, S.Half))
    # the following will be True if the polygon isn't treated as closing on itself
    assert s.encloses(Point(0, S.Half)) is False
    assert s.encloses(Point(S.Half, S.Half)) is False  # it's a vertex
    assert s.encloses(Point(Rational(3, 4), S.Half)) is True


def test_free_symbols():
    a, b, c, d, e, f, s = symbols('a:f,s')
    assert Point(a, b).free_symbols == set([a, b])
    assert Line((a, b), (c, d)).free_symbols == set([a, b, c, d])
    assert Ray((a, b), (c, d)).free_symbols == set([a, b, c, d])
    assert Ray((a, b), angle=c).free_symbols == set([a, b, c])
    assert Segment((a, b), (c, d)).free_symbols == set([a, b, c, d])
    assert Line((a, b), slope=c).free_symbols == set([a, b, c])
    assert Curve((a*s, b*s), (s, c, d)).free_symbols == set([a, b, c, d])
    assert Ellipse((a, b), c, d).free_symbols == set([a, b, c, d])
    assert Ellipse((a, b), c, eccentricity=d).free_symbols == \
        set([a, b, c, d])
    assert Ellipse((a, b), vradius=c, eccentricity=d).free_symbols == \
        set([a, b, c, d])
    assert Circle((a, b), c).free_symbols == set([a, b, c])
    assert Circle((a, b), (c, d), (e, f)).free_symbols == \
        set([e, d, c, b, f, a])
    assert Polygon((a, b), (c, d), (e, f)).free_symbols == \
        set([e, b, d, f, a, c])
    assert RegularPolygon((a, b), c, d, e).free_symbols == set([e, a, b, c, d])


def test_util_centroid():
    p = Polygon((0, 0), (10, 0), (10, 10))
    q = p.translate(0, 20)
    assert centroid(p, q) == Point(20, 40)/3
    p = Segment((0, 0), (2, 0))
    q = Segment((0, 0), (2, 2))
    assert centroid(p, q) == Point(1, 2*sqrt(2)/(2 + 2*sqrt(2)))
    assert centroid(Point(0, 0), Point(2, 0)) == Point(2, 0)/2
    assert centroid(Point(0, 0), Point(0, 0), Point(2, 0)) == Point(2, 0)/3


def test_util():
    # coverage for some leftover functions in sympy.geometry.util
    assert intersection(Point(0, 0)) == []
    raises(ValueError, lambda: intersection(Point(0, 0), 3))
    raises(ValueError, lambda: convex_hull(Point(0, 0), 3))


def test_repr():
    assert repr(Circle((0, 1), 2)) == 'Circle(Point(0, 1), 2)'


def test_transform():
    p = Point(1, 1)
    assert p.transform(rotate(pi/2)) == Point(-1, 1)
    assert p.transform(scale(3, 2)) == Point(3, 2)
    assert p.transform(translate(1, 2)) == Point(2, 3)


def test_line_intersection():
    assert asa(120, 8, 52) == \
        Triangle(
<<<<<<< HEAD
             Point(0, 0),
             Point(8, 0),
             Point(
                8*tan(32*pi/45)/(tan(32*pi/45) + sqrt(3)),
                (24*tan(32*pi/45) - 8*sqrt(3)*tan(32*pi/45)**2)/
                    (-3 + tan(32*pi/45)**2)))
    assert Line(
        (0, 0), (1, 1)).intersection(Ray((1, 0), (1, 2))) == [Point(1, 1)]
    assert Line(
        (0, 0), (1, 1)).intersection(Segment((1, 0), (1, 2))) == [Point(1, 1)]
    assert Ray(
        (0, 0), (1, 1)).intersection(Ray((1, 0), (1, 2))) == [Point(1, 1)]
    assert Ray(
        (0, 0), (1, 1)).intersection(Segment((1, 0), (1, 2))) == [Point(1, 1)]
=======
            Point(0, 0),
            Point(8, 0),
            Point(
                8*tan(32*pi/45)/(tan(32*pi/45) + sqrt(3)),
                (24*tan(32*pi/45) - 8*sqrt(3)*tan(32*pi/45)**2)/
                (-3 + tan(32*pi/45)**2)))
    assert Line((0, 0), (1, 1)).intersection(Ray((1, 0), (1, 2))) == \
        [Point(1, 1)]
    assert Line((0, 0), (1, 1)).intersection(Segment((1, 0), (1, 2))) == \
        [Point(1, 1)]
    assert Ray((0, 0), (1, 1)).intersection(Ray((1, 0), (1, 2))) == \
        [Point(1, 1)]
    assert Ray((0, 0), (1, 1)).intersection(Segment((1, 0), (1, 2))) == \
        [Point(1, 1)]
>>>>>>> 57e94e48
    assert Ray((0, 0), (10, 10)).contains(Segment((1, 1), (2, 2))) is True
    assert Segment((1, 1), (2, 2)) in Line((0, 0), (10, 10))
    x = 8*tan(13*pi/45)/(tan(13*pi/45) + sqrt(3))
    y = (-8*sqrt(3)*tan(13*pi/45)**2 + 24*tan(13*pi/45))/ \
        (-3 + tan(13*pi/45)**2)
    assert Line(Point(0, 0), Point(1, -sqrt(3))).contains(Point(x, y)) is True


def test_triangle_kwargs():
    assert Triangle(sss=(3, 4, 5)) == \
        Triangle(Point(0, 0), Point(3, 0), Point(3, 4))
    assert Triangle(asa=(30, 2, 30)) == \
        Triangle(Point(0, 0), Point(2, 0), Point(1, sqrt(3)/3))
    assert Triangle(sas=(1, 45, 2)) == \
        Triangle(Point(0, 0), Point(2, 0), Point(sqrt(2)/2, sqrt(2)/2))
    assert Triangle(sss=(1, 2, 5)) is None
    assert deg(rad(180)) == 180


def test_geometry_transforms():
    from sympy import Tuple
    c = Curve((x, x**2), (x, 0, 1))
    pts = [Point(0, 0), Point(S(1)/2, S(1)/4), Point(1, 1)]
    cout = Curve((2*x - 4, 3*x**2 - 10), (x, 0, 1))
    pts_out = [Point(-4, -10), Point(-3, -S(37)/4), Point(-2, -7)]
    assert c.scale(2, 3, (4, 5)) == cout
    assert [c.subs(x, xi/2) for xi in Tuple(0, 1, 2)] == pts
    assert [cout.subs(x, xi/2) for xi in Tuple(0, 1, 2)] == pts_out
    assert Triangle(*pts).scale(2, 3, (4, 5)) == Triangle(*pts_out)

    assert Ellipse((0, 0), 2, 3).scale(2, 3, (4, 5)) == \
        Ellipse(Point(-4, -10), 4, 9)
    assert Circle((0, 0), 2).scale(2, 3, (4, 5)) == \
        Ellipse(Point(-4, -10), 4, 6)
    assert Ellipse((0, 0), 2, 3).scale(3, 3, (4, 5)) == \
        Ellipse(Point(-8, -10), 6, 9)
    assert Circle((0, 0), 2).scale(3, 3, (4, 5)) == \
        Circle(Point(-8, -10), 6)
    assert Circle(Point(-8, -10), 6).scale(S(1)/3, S(1)/3, (4, 5)) == \
        Circle((0, 0), 2)
    assert Curve((x + y, 3*x), (x, 0, 1)).subs(y, S.Half) == \
        Curve((x + S(1)/2, 3*x), (x, 0, 1))
    assert Curve((x, 3*x), (x, 0, 1)).translate(4, 5) == \
        Curve((x + 4, 3*x + 5), (x, 0, 1))
    assert Circle((0, 0), 2).translate(4, 5) == \
        Circle((4, 5), 2)
    assert Circle((0, 0), 2).scale(3, 3) == \
        Circle((0, 0), 6)
    assert Point(1, 1).scale(2, 3, (4, 5)) == \
        Point(-2, -7)
    assert Point(1, 1).translate(4, 5) == \
        Point(5, 6)
    assert scale(1, 2, (3, 4)).tolist() == \
        [[1, 0, 0], [0, 2, 0], [0, -4, 1]]
    assert RegularPolygon((0, 0), 1, 4).scale(2, 3, (4, 5)) == \
        Polygon(Point(-2, -10), Point(-4, -7), Point(-6, -10), Point(-4, -13))<|MERGE_RESOLUTION|>--- conflicted
+++ resolved
@@ -992,22 +992,6 @@
 def test_line_intersection():
     assert asa(120, 8, 52) == \
         Triangle(
-<<<<<<< HEAD
-             Point(0, 0),
-             Point(8, 0),
-             Point(
-                8*tan(32*pi/45)/(tan(32*pi/45) + sqrt(3)),
-                (24*tan(32*pi/45) - 8*sqrt(3)*tan(32*pi/45)**2)/
-                    (-3 + tan(32*pi/45)**2)))
-    assert Line(
-        (0, 0), (1, 1)).intersection(Ray((1, 0), (1, 2))) == [Point(1, 1)]
-    assert Line(
-        (0, 0), (1, 1)).intersection(Segment((1, 0), (1, 2))) == [Point(1, 1)]
-    assert Ray(
-        (0, 0), (1, 1)).intersection(Ray((1, 0), (1, 2))) == [Point(1, 1)]
-    assert Ray(
-        (0, 0), (1, 1)).intersection(Segment((1, 0), (1, 2))) == [Point(1, 1)]
-=======
             Point(0, 0),
             Point(8, 0),
             Point(
@@ -1022,7 +1006,6 @@
         [Point(1, 1)]
     assert Ray((0, 0), (1, 1)).intersection(Segment((1, 0), (1, 2))) == \
         [Point(1, 1)]
->>>>>>> 57e94e48
     assert Ray((0, 0), (10, 10)).contains(Segment((1, 1), (2, 2))) is True
     assert Segment((1, 1), (2, 2)) in Line((0, 0), (10, 10))
     x = 8*tan(13*pi/45)/(tan(13*pi/45) + sqrt(3))
