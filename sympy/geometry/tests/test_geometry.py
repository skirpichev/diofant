--- conflicted
+++ resolved
@@ -251,12 +251,8 @@
     assert Ray((1, 1), angle=4.0*pi) == Ray((1, 1), (2, 1))
     assert Ray((1, 1), angle=0) == Ray((1, 1), (2, 1))
     # XXX don't know why this fails without str
-<<<<<<< HEAD
-    assert str(Ray((1, 1), angle=4.05*pi)) == str(Ray(Point(1, 1), Point(2, 1 + C.tan(0.05*pi))))
-=======
-    assert str(Ray((1, 1), angle=4.2*pi)) == str(Ray(Point(1, 1),
-               Point(2, 1 + C.tan(0.2*pi))))
->>>>>>> 57e94e48
+    assert str(Ray((1, 1), angle=4.05*pi)) == str(Ray(Point(1, 1),
+               Point(2, 1 + C.tan(0.05*pi))))
     assert Ray((1, 1), angle=5) == Ray((1, 1), (2, 1 + C.tan(5)))
     raises(ValueError, lambda: Ray((1, 1), 1))
 
@@ -995,28 +991,13 @@
 
 def test_line_intersection():
     assert asa(120, 8, 52) == \
-<<<<<<< HEAD
-                     Triangle(
-                         Point(0, 0),
-                         Point(8, 0),
-                         Point((8*tan(13*pi/45)**2 + 8*sqrt(3)*tan(13*pi/45))/
-                            (-3 + tan(13*pi/45)**2), \
-                            (-24*tan(13*pi/45) - 8*sqrt(3)*tan(13*pi/45)**2)/
-                            (-3 + tan(13*pi/45)**2)))
-    assert Line((0,0), (1,1)).intersection(Ray((1,0), (1,2))) == [Point(1,1)]
-    assert Line((0,0), (1,1)).intersection(Segment((1,0), (1,2))) == [Point(1,1)]
-    assert Ray((0,0), (1,1)).intersection(Ray((1,0), (1,2))) == [Point(1,1)]
-    assert Ray((0,0), (1,1)).intersection(Segment((1,0), (1,2))) == [Point(1,1)]
-    assert Ray((0,0), (10,10)).contains(Segment((1,1), (2,2))) is True
-    assert Segment((1,1),(2,2)) in Line((0,0),(10,10))
-=======
         Triangle(
-            Point(0, 0),
-            Point(8, 0),
-            Point(
-                8*tan(32*pi/45)/(tan(32*pi/45) + sqrt(3)),
-                (24*tan(32*pi/45) - 8*sqrt(3)*tan(32*pi/45)**2)/
-                (-3 + tan(32*pi/45)**2)))
+             Point(0, 0),
+             Point(8, 0),
+             Point((8*tan(13*pi/45)**2 + 8*sqrt(3)*tan(13*pi/45))/
+                (-3 + tan(13*pi/45)**2),
+                (-24*tan(13*pi/45) - 8*sqrt(3)*tan(13*pi/45)**2)/
+                (-3 + tan(13*pi/45)**2)))
     assert Line((0, 0), (1, 1)).intersection(Ray((1, 0), (1, 2))) == \
         [Point(1, 1)]
     assert Line((0, 0), (1, 1)).intersection(Segment((1, 0), (1, 2))) == \
@@ -1027,7 +1008,6 @@
         [Point(1, 1)]
     assert Ray((0, 0), (10, 10)).contains(Segment((1, 1), (2, 2))) is True
     assert Segment((1, 1), (2, 2)) in Line((0, 0), (10, 10))
->>>>>>> 57e94e48
     x = 8*tan(13*pi/45)/(tan(13*pi/45) + sqrt(3))
     y = (-8*sqrt(3)*tan(13*pi/45)**2 + 24*tan(13*pi/45))/ \
         (-3 + tan(13*pi/45)**2)
