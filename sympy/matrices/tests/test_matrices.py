from sympy import (symbols, Matrix, SMatrix, eye, I, Symbol, Rational, wronskian, cos,
    sin, exp, hessian, sqrt, zeros, ones, randMatrix, Poly, S, pi,
    oo, trigsimp, Integer, block_diag, N)
from sympy.matrices.matrices import (ShapeError, MatrixError,
    NonSquareMatrixException, matrix_multiply_elementwise, diag)
from sympy.utilities.pytest import raises

def test_division():
    x, y, z = symbols('x','y','z')
    v = Matrix(1,2,[x, y])
    assert v.__div__(z) == Matrix(1,2,[x/z, y/z])
    assert v.__truediv__(z) == Matrix(1,2,[x/z, y/z])
    assert v/z == Matrix(1,2,[x/z, y/z])

def test_sum():
    x, y, z = symbols('xyz')
    m = Matrix([[1,2,3],[x,y,x],[2*y,-50,z*x]])
    assert m+m == Matrix([[2,4,6],[2*x,2*y,2*x],[4*y,-100,2*z*x]])

def test_multiplication():
    a=Matrix((
        (1, 2),
        (3, 1),
        (0, 6),
        ))

    b = Matrix ((
        (1, 2),
        (3, 0),
        ))

    c= a*b
    assert c[0,0]==7
    assert c[0,1]==2
    assert c[1,0]==6
    assert c[1,1]==6
    assert c[2,0]==18
    assert c[2,1]==0

    h = matrix_multiply_elementwise(a, c)
    assert h == a.multiply_elementwise(c)
    assert h[0,0]==7
    assert h[0,1]==4
    assert h[1,0]==18
    assert h[1,1]==6
    assert h[2,0]==0
    assert h[2,1]==0
    raises(ShapeError, 'matrix_multiply_elementwise(a, b)')

    x = Symbol("x")

    c = b * Symbol("x")
    assert isinstance(c,Matrix)
    assert c[0,0] == x
    assert c[0,1] == 2*x
    assert c[1,0] == 3*x
    assert c[1,1] == 0

    c2 = x * b
    assert c == c2

    c = 5 * b
    assert isinstance(c,Matrix)
    assert c[0,0] == 5
    assert c[0,1] == 2*5
    assert c[1,0] == 3*5
    assert c[1,1] == 0

def test_power():
    A = Matrix([[2,3],[4,5]])
    assert (A**5)[:] == [6140, 8097, 10796, 14237]
    A = Matrix([[2, 1, 3],[4,2, 4], [6,12, 1]])
    assert (A**3)[:] == [290, 262, 251, 448, 440, 368, 702, 954, 433]
    assert A**0 == eye(3)
    assert A**1 == A
    assert (Matrix([[2]]) ** 100)[0,0] == 2**100
    assert eye(2)**10000000 == eye(2)
    assert Matrix([[1, 2], [3, 4]])**Integer(2) == Matrix([[7, 10], [15, 22]])

def test_creation():
    raises(MatrixError, 'Matrix(5,5,range(20))')

    x = Symbol("x")
    a = Matrix([[x, 0], [0, 0]])
    m = a
    assert m.cols == m.rows
    assert m.cols == 2
    assert m[:] == [x,0,0,0]
    b = Matrix(2,2, [x, 0, 0, 0])
    m = b
    assert m.cols == m.rows
    assert m.cols == 2
    assert m[:] == [x,0,0,0]

    assert a == b

    assert Matrix(b) == b

    c = Matrix((
          Matrix((
            (1, 2, 3),
            (4, 5, 6)
          )),
          (7, 8, 9)
    ))
    assert c.cols == 3
    assert c.rows == 3
    assert c[:] == [1,2,3,4,5,6,7,8,9]

def test_tolist():
    x, y, z = symbols('xyz')
    lst = [[S.One,S.Half,x*y,S.Zero],[x,y,z,x**2],[y,-S.One,z*x,3]]
    m = Matrix(lst)
    assert m.tolist() == lst

def test_determinant():
    x, y, z = Symbol('x'), Symbol('y'), Symbol('z')

    M = Matrix((1,))

    assert M.det(method="bareis") == 1
    assert M.det(method="berkowitz") == 1

    M = Matrix(( (-3,  2),
                 ( 8, -5) ))

    assert M.det(method="bareis") == -1
    assert M.det(method="berkowitz") == -1

    M = Matrix(( (x,   1),
                 (y, 2*y) ))

    assert M.det(method="bareis") == 2*x*y-y
    assert M.det(method="berkowitz") == 2*x*y-y

    M = Matrix(( (1, 1, 1),
                 (1, 2, 3),
                 (1, 3, 6) ))

    assert M.det(method="bareis") == 1
    assert M.det(method="berkowitz") == 1

    M = Matrix(( ( 3, -2,  0, 5),
                 (-2,  1, -2, 2),
                 ( 0, -2,  5, 0),
                 ( 5,  0,  3, 4) ))

    assert M.det(method="bareis") == -289
    assert M.det(method="berkowitz") == -289

    M = Matrix(( ( 1,  2,  3,  4),
                 ( 5,  6,  7,  8),
                 ( 9, 10, 11, 12),
                 (13, 14, 15, 16) ))

    assert M.det(method="bareis") == 0
    assert M.det(method="berkowitz") == 0

    M = Matrix(( (3, 2, 0, 0, 0),
                 (0, 3, 2, 0, 0),
                 (0, 0, 3, 2, 0),
                 (0, 0, 0, 3, 2),
                 (2, 0, 0, 0, 3) ))

    assert M.det(method="bareis") == 275
    assert M.det(method="berkowitz") == 275

    M = Matrix(( (1, 0,  1,  2, 12),
                 (2, 0,  1,  1,  4),
                 (2, 1,  1, -1,  3),
                 (3, 2, -1,  1,  8),
                 (1, 1,  1,  0,  6) ))

    assert M.det(method="bareis") == -55
    assert M.det(method="berkowitz") == -55

    M = Matrix(( (-5,  2,  3,  4,  5),
                 ( 1, -4,  3,  4,  5),
                 ( 1,  2, -3,  4,  5),
                 ( 1,  2,  3, -2,  5),
                 ( 1,  2,  3,  4, -1) ))

    assert M.det(method="bareis") == 11664
    assert M.det(method="berkowitz") == 11664

    M = Matrix(( ( 2,  7, -1, 3, 2),
                 ( 0,  0,  1, 0, 1),
                 (-2,  0,  7, 0, 2),
                 (-3, -2,  4, 5, 3),
                 ( 1,  0,  0, 0, 1) ))

    assert M.det(method="bareis") == 123
    assert M.det(method="berkowitz") == 123

    M = Matrix(( (x,y,z),
                 (1,0,0),
                 (y,z,x) ))

    assert M.det(method="bareis") == z**2 - x*y
    assert M.det(method="berkowitz") == z**2 - x*y

def test_submatrix():
    m0 = eye(4)
    assert m0[0:3, 0:3] == eye(3)
    assert m0[2:4, 0:2] == zeros(2)

    m1 = Matrix(3,3, lambda i,j: i+j)
    assert m1[0,:] == Matrix(1,3,(0,1,2))
    assert m1[1:3, 1] == Matrix(2,1,(2,3))

    m2 = Matrix([[0,1,2,3],[4,5,6,7],[8,9,10,11],[12,13,14,15]])
    assert m2[:,-1] == Matrix(4,1,[3,7,11,15])
    assert m2[-2:,:] == Matrix([[8,9,10,11],[12,13,14,15]])

def test_submatrix_assignment():
    m = zeros(4)
    m[2:4, 2:4] = eye(2)
    assert m == Matrix(((0,0,0,0),
                        (0,0,0,0),
                        (0,0,1,0),
                        (0,0,0,1)))
    m[0:2, 0:2] = eye(2)
    assert m == eye(4)
    m[:,0] = Matrix(4,1,(1,2,3,4))
    assert m == Matrix(((1,0,0,0),
                        (2,1,0,0),
                        (3,0,1,0),
                        (4,0,0,1)))
    m[:,:] = zeros(4)
    assert m == zeros(4)
    m[:,:] = ((1,2,3,4),(5,6,7,8),(9, 10, 11, 12),(13,14,15,16))
    assert m == Matrix(((1,2,3,4),
                        (5,6,7,8),
                        (9, 10, 11, 12),
                        (13,14,15,16)))
    m[0:2, 0] = [0,0]
    assert m == Matrix(((0,2,3,4),
                        (0,6,7,8),
                        (9, 10, 11, 12),
                        (13,14,15,16)))

def test_extract():
    m = Matrix(4, 3, lambda i, j: i*3 + j)
    assert m.extract([0,1,3],[0,1]) == Matrix(3,2,[0,1,3,4,9,10])
    assert m.extract([0,3],[0,0,2]) == Matrix(2,3,[0,0,2,9,9,11])
    assert m.extract(range(4),range(3)) == m
    raises(IndexError, 'm.extract([4], [0])')
    raises(IndexError, 'm.extract([0], [3])')

def test_reshape():
    m0 = eye(3)
    assert m0.reshape(1,9) == Matrix(1,9,(1,0,0,0,1,0,0,0,1))
    m1 = Matrix(3,4, lambda i,j: i+j)
    assert m1.reshape(4,3) == Matrix(((0,1,2), (3,1,2), (3,4,2), (3,4,5)))
    assert m1.reshape(2,6) == Matrix(((0,1,2,3,1,2), (3,4,2,3,4,5)))

def test_applyfunc():
    m0 = eye(3)
    assert m0.applyfunc(lambda x:2*x) == eye(3)*2
    assert m0.applyfunc(lambda x: 0 ) == zeros(3)

def test_expand():
    x,y = symbols('xy')
    m0 = Matrix([[x*(x+y),2],[((x+y)*y)*x,x*(y+x*(x+y))]])
    # Test if expand() returns a matrix
    m1 = m0.expand()
    assert m1 == Matrix([[x*y+x**2,2],[x*y**2+y*x**2,x*y+y*x**2+x**3]])

def test_random():
    M = randMatrix(3,3)
    M = randMatrix(3,3,seed=3)
    M = randMatrix(3,4,0,150)

def test_LUdecomp():
    testmat = Matrix([[0,2,5,3],
                      [3,3,7,4],
                      [8,4,0,2],
                      [-2,6,3,4]])
    L,U,p = testmat.LUdecomposition()
    assert L.is_lower()
    assert U.is_upper()
    assert (L*U).permuteBkwd(p)-testmat == zeros(4)

    testmat = Matrix([[6,-2,7,4],
                      [0,3,6,7],
                      [1,-2,7,4],
                      [-9,2,6,3]])
    L,U,p = testmat.LUdecomposition()
    assert L.is_lower()
    assert U.is_upper()
    assert (L*U).permuteBkwd(p)-testmat == zeros(4)

    x, y, z = Symbol('x'), Symbol('y'), Symbol('z')
    M = Matrix(((1, x, 1), (2, y, 0), (y, 0, z)))
    L, U, p = M.LUdecomposition()
    assert L.is_lower()
    assert U.is_upper()
    assert (L*U).permuteBkwd(p)-M == zeros(3)

    # test FF LUdecomp
    M = Matrix([[1, 3, 3],
                [3, 2, 6],
                [3, 2, 2]])
    P, L, Dee, U = M.LUdecompositionFF()
    assert P*M == L*Dee.inv()*U

    M = Matrix([[1, 2, 3, 4],
                 [3, -1, 2, 3],
                 [3, 1, 3, -2],
                 [6, -1, 0, 2]])
    P, L, Dee, U = M.LUdecompositionFF()
    assert P*M == L*Dee.inv()*U

    M = Matrix([[0, 0, 1],
                 [2,3,0],
                 [3, 1, 4]])
    P, L, Dee, U = M.LUdecompositionFF()
    assert P*M == L*Dee.inv()*U

def test_LUsolve():
    A = Matrix([[2,3,5],
                [3,6,2],
                [8,3,6]])
    x = Matrix(3,1,[3,7,5])
    b = A*x
    soln = A.LUsolve(b)
    assert soln == x
    A = Matrix([[0,-1,2],
                [5,10,7],
                [8,3,4]])
    x = Matrix(3,1,[-1,2,5])
    b = A*x
    soln = A.LUsolve(b)
    assert soln == x

def test_QRsolve():
    A = Matrix([[2,3,5],
                [3,6,2],
                [8,3,6]])
    x = Matrix(3,1,[3,7,5])
    b = A*x
    soln = A.QRsolve(b)
    assert soln == x
    x = Matrix([[1,2],[3,4],[5,6]])
    b = A*x
    soln = A.QRsolve(b)
    assert soln == x

    A = Matrix([[0,-1,2],
                [5,10,7],
                [8,3,4]])
    x = Matrix(3,1,[-1,2,5])
    b = A*x
    soln = A.QRsolve(b)
    assert soln == x
    x = Matrix([[7,8],[9,10],[11,12]])
    b = A*x
    soln = A.QRsolve(b)
    assert soln == x

def test_inverse():
    A = eye(4)
    assert A.inv() == eye(4)
    assert A.inv("LU") == eye(4)
    assert A.inv("ADJ") == eye(4)
    A = Matrix([[2,3,5],
                [3,6,2],
                [8,3,6]])
    Ainv = A.inv()
    assert A*Ainv == eye(3)
    assert A.inv("LU") == Ainv
    assert A.inv("ADJ") == Ainv

def test_util():
    v1 = Matrix(1,3,[1,2,3])
    v2 = Matrix(1,3,[3,4,5])
    assert v1.cross(v2) == Matrix(1,3,[-2,4,-2])
    assert v1.norm() == sqrt(14)
    # cofactor
    assert eye(3) == eye(3).cofactorMatrix()
    test = Matrix([[1,3,2],[2,6,3],[2,3,6]])
    assert test.cofactorMatrix() == Matrix([[27,-6,-6],[-12,2,3],[-3,1,0]])
    test = Matrix([[1,2,3],[4,5,6],[7,8,9]])
    assert test.cofactorMatrix() == Matrix([[-3,6,-3],[6,-12,6],[-3,6,-3]])

def test_jacobian_hessian():
    x = Symbol('x')
    y = Symbol('y')
    L = Matrix(1,2,[x**2*y, 2*y**2 + x*y])
    syms = [x,y]
    assert L.jacobian(syms) == Matrix([[2*x*y, x**2],[y, 4*y+x]])

    L = Matrix(1,2,[x, x**2*y**3])
    assert L.jacobian(syms) == Matrix([[1, 0], [2*x*y**3, x**2*3*y**2]])

    f = x**2*y
    syms = [x,y]
    assert hessian(f, syms) == Matrix([[2*y, 2*x], [2*x, 0]])

    f = x**2*y**3
    assert hessian(f, syms) == Matrix([[2*y**3, 6*x*y**2],[6*x*y**2, 6*x**2*y]])


def test_QR():
    A = Matrix([[1,2],[2,3]])
    Q, S = A.QRdecomposition()
    R = Rational
    assert Q == Matrix([[5**R(-1,2), (R(2)/5)*(R(1)/5)**R(-1,2)], [2*5**R(-1,2), (-R(1)/5)*(R(1)/5)**R(-1,2)]])
    assert S == Matrix([[5**R(1,2), 8*5**R(-1,2)], [0, (R(1)/5)**R(1,2)]])
    assert Q*S == A
    assert Q.T * Q == eye(2)

    A = Matrix([[1,1,1],[1,1,3],[2,3,4]])
    Q, R = A.QRdecomposition()
    assert Q*Q.T == eye(Q.rows)
    assert R.is_upper()
    assert A == Q*R

def test_nullspace():
    # first test reduced row-ech form
    R = Rational

    M = Matrix([[5,7,2,1],
               [1,6,2,-1]])
    out, tmp = M.rref()
    assert out == Matrix([[1,0,-R(2)/23,R(13)/23],
                              [0,1,R(8)/23, R(-6)/23]])

    M = Matrix([[-5,-1, 4,-3,-1],
                [ 1,-1,-1, 1, 0],
                [-1, 0, 0, 0, 0],
                [ 4, 1,-4, 3, 1],
                [-2, 0, 2,-2,-1]])
    assert M*M.nullspace()[0] == Matrix(5,1,[0]*5)

    M = Matrix([[1,3,0,2,6,3,1],
                [-2,-6,0,-2,-8,3,1],
                [3,9,0,0,6,6,2],
                [-1,-3,0,1,0,9,3]])
    out, tmp = M.rref()
    assert out == Matrix([[1,3,0,0,2,0,0],
                          [0,0,0,1,2,0,0],
                          [0,0,0,0,0,1,R(1)/3],
                          [0,0,0,0,0,0,0]])

    # now check the vectors
    basis = M.nullspace()
    assert basis[0] == Matrix([-3,1,0,0,0,0,0])
    assert basis[1] == Matrix([0,0,1,0,0,0,0])
    assert basis[2] == Matrix([-2,0,0,-2,1,0,0])
    assert basis[3] == Matrix([0,0,0,0,0,R(-1)/3, 1])

    # issue 1698; just see that we can do it when rows > cols
    M = Matrix([[1,2],[2,4],[3,6]])
    assert M.nullspace()

def test_wronskian():
    x = Symbol('x')
    assert wronskian([cos(x), sin(x)], x) == cos(x)**2 + sin(x)**2
    assert wronskian([exp(x), exp(2*x)], x) == exp(3*x)
    assert wronskian([exp(x), x], x) == exp(x) - x*exp(x)
    assert wronskian([1, x, x**2], x) == 2
    w1 = -6*exp(x)*sin(x)*x + 6*cos(x)*exp(x)*x**2 - 6*exp(x)*cos(x)*x - \
        exp(x)*cos(x)*x**3 + exp(x)*sin(x)*x**3
    assert wronskian([exp(x), cos(x), x**3], x).expand() == w1
    assert wronskian([exp(x), cos(x), x**3], x, method='berkowitz').expand() == w1
    w2 = -x**3*cos(x)**2 - x**3*sin(x)**2 - 6*x*cos(x)**2 - 6*x*sin(x)**2
    assert wronskian([sin(x), cos(x), x**3], x).expand() == w2
    assert wronskian([sin(x), cos(x), x**3], x, \
        method='berkowitz').expand() == w2


def canonicalize(v):
    """
    Takes the output of eigenvects() and makes it canonical, so that we can
    compare it across platforms.

    It converts Matrices to lists, and uses set() to list the outer list in a
    platform independent way.
    """
    def c(x):
        a, b, c = x
        return (S(a), S(b), tuple(c[0]))
    return tuple(set([c(x) for x in v]))

def test_eigen():
    x,y = symbols('xy')

    R = Rational

    assert eye(3).charpoly(x) == Poly((x-1)**3, x)
    assert eye(3).charpoly(y) == Poly((y-1)**3, y)

    M = Matrix([[1,0,0],
                [0,1,0],
                [0,0,1]])

    assert M.eigenvals() == {S.One: 3}

    assert canonicalize(M.eigenvects()) == canonicalize(
        [(1, 3, [Matrix([1,0,0]),
                 Matrix([0,1,0]),
                 Matrix([0,0,1])])])

    M = Matrix([[0,1,1],
                [1,0,0],
                [1,1,1]])

    assert M.eigenvals() == {2*S.One: 1, -S.One: 1, S.Zero: 1}

    assert canonicalize(M.eigenvects()) == canonicalize(
        [( 2, 1, [Matrix([R(2,3), R(1,3), 1])]),
         (-1, 1, [Matrix([-1, 1, 0])]),
         ( 0, 1, [Matrix([ 0,-1, 1])])])

    M = Matrix([ [1, -1],
                 [1,  3]])
    assert canonicalize(M.eigenvects()) == canonicalize(
        [[2, 2, [Matrix(1,2,[-1,1])]]])

    M = Matrix([ [1, 2, 3], [4, 5, 6], [7, 8, 9] ])
    a=R(15,2)
    b=3*33**R(1,2)
    c=R(13,2)
    d=(R(33,8) + 3*b/8)
    e=(R(33,8) - 3*b/8)
    def NS(e, n):
        return str(N(e, n))
    r = [
        (a - b/2, 1, [Matrix([(12 + 24/(c - b/2))/((c - b/2)*e) + 3/(c - b/2),
                              (6 + 12/(c - b/2))/e,1])]),
        (      0, 1, [Matrix([1,-2,1])]),
        (a + b/2, 1, [Matrix([(12 + 24/(c + b/2))/((c + b/2)*d) + 3/(c + b/2),
                              (6 + 12/(c + b/2))/d,1])]),
        ]
    r1 = [(NS(r[i][0],2),NS(r[i][1],2),[NS(j,2) for j in r[i][2][0]]) for i in range(len(r))]
    r = M.eigenvects()
    r2=[(NS(r[i][0],2),NS(r[i][1],2),[NS(j,2) for j in r[i][2][0]]) for i in range(len(r))]
    assert sorted(r1) == sorted(r2)

    eps = Symbol('eps',real=True)

    M = Matrix([[abs(eps), I*eps    ],
               [-I*eps,   abs(eps) ]])

    assert canonicalize(M.eigenvects()) == canonicalize(
        [( 2*abs(eps), 1, [ Matrix([[I*eps/abs(eps)],[1]]) ] ),
         ( 0, 1, [Matrix([[-I*eps/abs(eps)],[1]])]) ])

def test_sparse_matrix():
    return
    def eye(n):
        tmp = SMatrix(n,n,lambda i,j:0)
        for i in range(tmp.rows):
            tmp[i,i] = 1
        return tmp
    def zeros(n):
        return SMatrix(n,n,lambda i,j:0)

    # test_multiplication
    a=SMatrix((
        (1, 2),
        (3, 1),
        (0, 6),
        ))

    b = SMatrix ((
        (1, 2),
        (3, 0),
        ))

    c= a*b
    assert c[0,0]==7
    assert c[0,1]==2
    assert c[1,0]==6
    assert c[1,1]==6
    assert c[2,0]==18
    assert c[2,1]==0

    x = Symbol("x")

    c = b * Symbol("x")
    assert isinstance(c,SMatrix)
    assert c[0,0] == x
    assert c[0,1] == 2*x
    assert c[1,0] == 3*x
    assert c[1,1] == 0

    c = 5 * b
    assert isinstance(c,SMatrix)
    assert c[0,0] == 5
    assert c[0,1] == 2*5
    assert c[1,0] == 3*5
    assert c[1,1] == 0

    #test_power
    A = SMatrix([[2,3],[4,5]])
    assert (A**5)[:] == [6140, 8097, 10796, 14237]
    A = SMatrix([[2, 1, 3],[4,2, 4], [6,12, 1]])
    assert (A**3)[:] == [290, 262, 251, 448, 440, 368, 702, 954, 433]


    # test_creation
    x = Symbol("x")
    a = SMatrix([x, 0], [0, 0])
    m = a
    assert m.cols == m.rows
    assert m.cols == 2
    assert m[:] == [x,0,0,0]
    b = SMatrix(2,2, [x, 0, 0, 0])
    m = b
    assert m.cols == m.rows
    assert m.cols == 2
    assert m[:] == [x,0,0,0]

    assert a == b

    # test_determinant
    x, y = Symbol('x'), Symbol('y')

    assert SMatrix([ [1] ]).det() == 1

    assert SMatrix(( (-3,  2),
                    ( 8, -5) )).det() == -1

    assert SMatrix(( (x,   1),
                    (y, 2*y) )).det() == 2*x*y-y

    assert SMatrix(( (1, 1, 1),
                    (1, 2, 3),
                    (1, 3, 6) )).det() == 1

    assert SMatrix(( ( 3, -2,  0, 5),
                    (-2,  1, -2, 2),
                    ( 0, -2,  5, 0),
                    ( 5,  0,  3, 4) )).det() == -289

    assert SMatrix(( ( 1,  2,  3,  4),
                    ( 5,  6,  7,  8),
                    ( 9, 10, 11, 12),
                    (13, 14, 15, 16) )).det() == 0

    assert SMatrix(( (3, 2, 0, 0, 0),
                    (0, 3, 2, 0, 0),
                    (0, 0, 3, 2, 0),
                    (0, 0, 0, 3, 2),
                    (2, 0, 0, 0, 3) )).det() == 275

    assert SMatrix(( (1, 0,  1,  2, 12),
                    (2, 0,  1,  1,  4),
                    (2, 1,  1, -1,  3),
                    (3, 2, -1,  1,  8),
                    (1, 1,  1,  0,  6) )).det() == -55

    assert SMatrix(( (-5,  2,  3,  4,  5),
                    ( 1, -4,  3,  4,  5),
                    ( 1,  2, -3,  4,  5),
                    ( 1,  2,  3, -2,  5),
                    ( 1,  2,  3,  4, -1) )).det() == 11664

    assert SMatrix(( ( 2,  7, -1, 3, 2),
                    ( 0,  0,  1, 0, 1),
                    (-2,  0,  7, 0, 2),
                    (-3, -2,  4, 5, 3),
                    ( 1,  0,  0, 0, 1) )).det() == 123

    # test_submatrix
    m0 = eye(4)
    assert m0[0:3, 0:3] == eye(3)
    assert m0[2:4, 0:2] == zeros(2)

    m1 = SMatrix(3,3, lambda i,j: i+j)
    assert m1[0,:] == SMatrix(1,3,(0,1,2))
    assert m1[1:3, 1] == SMatrix(2,1,(2,3))

    m2 = SMatrix([0,1,2,3],[4,5,6,7],[8,9,10,11],[12,13,14,15])
    assert m2[:,-1] == SMatrix(4,1,[3,7,11,15])
    assert m2[-2:,:] == SMatrix([[8,9,10,11],[12,13,14,15]])

    # test_submatrix_assignment
    m = zeros(4)
    m[2:4, 2:4] = eye(2)
    assert m == SMatrix((0,0,0,0),
                        (0,0,0,0),
                        (0,0,1,0),
                        (0,0,0,1))
    m[0:2, 0:2] = eye(2)
    assert m == eye(4)
    m[:,0] = SMatrix(4,1,(1,2,3,4))
    assert m == SMatrix((1,0,0,0),
                        (2,1,0,0),
                        (3,0,1,0),
                        (4,0,0,1))
    m[:,:] = zeros(4)
    assert m == zeros(4)
    m[:,:] = ((1,2,3,4),(5,6,7,8),(9, 10, 11, 12),(13,14,15,16))
    assert m == SMatrix(((1,2,3,4),
                        (5,6,7,8),
                        (9, 10, 11, 12),
                        (13,14,15,16)))
    m[0:2, 0] = [0,0]
    assert m == SMatrix(((0,2,3,4),
                        (0,6,7,8),
                        (9, 10, 11, 12),
                        (13,14,15,16)))

    # test_reshape
    m0 = eye(3)
    assert m0.reshape(1,9) == SMatrix(1,9,(1,0,0,0,1,0,0,0,1))
    m1 = SMatrix(3,4, lambda i,j: i+j)
    assert m1.reshape(4,3) == SMatrix((0,1,2), (3,1,2), (3,4,2), (3,4,5))
    assert m1.reshape(2,6) == SMatrix((0,1,2,3,1,2), (3,4,2,3,4,5))

    # test_applyfunc
    m0 = eye(3)
    assert m0.applyfunc(lambda x:2*x) == eye(3)*2
    assert m0.applyfunc(lambda x: 0 ) == zeros(3)

    # test_LUdecomp
    testmat = SMatrix([[0,2,5,3],
                      [3,3,7,4],
                      [8,4,0,2],
                      [-2,6,3,4]])
    L,U,p = testmat.LUdecomposition()
    assert L.is_lower()
    assert U.is_upper()
    assert (L*U).permuteBkwd(p)-testmat == zeros(4)

    testmat = SMatrix([[6,-2,7,4],
                      [0,3,6,7],
                      [1,-2,7,4],
                      [-9,2,6,3]])
    L,U,p = testmat.LUdecomposition()
    assert L.is_lower()
    assert U.is_upper()
    assert (L*U).permuteBkwd(p)-testmat == zeros(4)

    x, y, z = Symbol('x'), Symbol('y'), Symbol('z')
    M = Matrix(((1, x, 1), (2, y, 0), (y, 0, z)))
    L, U, p = M.LUdecomposition()
    assert L.is_lower()
    assert U.is_upper()
    assert (L*U).permuteBkwd(p)-M == zeros(3)

    # test_LUsolve
    A = SMatrix([[2,3,5],
                [3,6,2],
                [8,3,6]])
    x = SMatrix(3,1,[3,7,5])
    b = A*x
    soln = A.LUsolve(b)
    assert soln == x
    A = SMatrix([[0,-1,2],
                [5,10,7],
                [8,3,4]])
    x = SMatrix(3,1,[-1,2,5])
    b = A*x
    soln = A.LUsolve(b)
    assert soln == x

    # test_inverse
    A = eye(4)
    assert A.inv() == eye(4)
    assert A.inv("LU") == eye(4)
    assert A.inv("ADJ") == eye(4)
    A = SMatrix([[2,3,5],
                [3,6,2],
                [8,3,6]])
    Ainv = A.inv()
    assert A*Ainv == eye(3)
    assert A.inv("LU") == Ainv
    assert A.inv("ADJ") == Ainv

    # test_cross
    v1 = Matrix(1,3,[1,2,3])
    v2 = Matrix(1,3,[3,4,5])
    assert v1.cross(v2) == Matrix(1,3,[-2,4,-2])
    assert v1.norm(v1) == 14

    # test_cofactor
    assert eye(3) == eye(3).cofactorMatrix()
    test = SMatrix([[1,3,2],[2,6,3],[2,3,6]])
    assert test.cofactorMatrix() == SMatrix([[27,-6,-6],[-12,2,3],[-3,1,0]])
    test = SMatrix([[1,2,3],[4,5,6],[7,8,9]])
    assert test.cofactorMatrix() == SMatrix([[-3,6,-3],[6,-12,6],[-3,6,-3]])

    # test_jacobian
    x = Symbol('x')
    y = Symbol('y')
    L = SMatrix(1,2,[x**2*y, 2*y**2 + x*y])
    syms = [x,y]
    assert L.jacobian(syms) == Matrix([[2*x*y, x**2],[y, 4*y+x]])

    L = SMatrix(1,2,[x, x**2*y**3])
    assert L.jacobian(syms) == SMatrix([[1, 0], [2*x*y**3, x**2*3*y**2]])

    # test_QR
    A = Matrix([[1,2],[2,3]])
    Q, S = A.QRdecomposition()
    R = Rational
    assert Q == Matrix([[5**R(-1,2), (R(2)/5)*(R(1)/5)**R(-1,2)], [2*5**R(-1,2), (-R(1)/5)*(R(1)/5)**R(-1,2)]])
    assert S == Matrix([[5**R(1,2), 8*5**R(-1,2)], [0, (R(1)/5)**R(1,2)]])
    assert Q*S == A
    assert Q.T * Q == eye(2)

    # test nullspace
    # first test reduced row-ech form
    R = Rational

    M = Matrix([[5,7,2,1],
               [1,6,2,-1]])
    out, tmp = M.rref()
    assert out == Matrix([[1,0,-R(2)/23,R(13)/23],
                              [0,1,R(8)/23, R(-6)/23]])

    M = Matrix([[1,3,0,2,6,3,1],
                [-2,-6,0,-2,-8,3,1],
                [3,9,0,0,6,6,2],
                [-1,-3,0,1,0,9,3]])
    out, tmp = M.rref()
    assert out == Matrix([[1,3,0,0,2,0,0],
                               [0,0,0,1,2,0,0],
                               [0,0,0,0,0,1,R(1)/3],
                               [0,0,0,0,0,0,0]])
    # now check the vectors
    basis = M.nullspace()
    assert basis[0] == Matrix([[-3,1,0,0,0,0,0]])
    assert basis[1] == Matrix([[0,0,1,0,0,0,0]])
    assert basis[2] == Matrix([[-2,0,0,-2,1,0,0]])
    assert basis[3] == Matrix([[0,0,0,0,0,R(-1)/3, 1]])


    # test eigen
    x = Symbol('x')
    y = Symbol('y')
    eye3 = eye(3)
    assert eye3.charpoly(x) == (1-x)**3
    assert eye3.charpoly(y) == (1-y)**3
    # test values
    M = Matrix([(0,1,-1),
                (1,1,0),
                (-1,0,1) ])
    vals = M.eigenvals()
    vals.sort()
    assert vals == [-1, 1, 2]

    R = Rational
    M = Matrix([ [1,0,0],
                 [0,1,0],
                 [0,0,1]])
    assert M.eigenvects() == [[1, 3, [Matrix(1,3,[1,0,0]), Matrix(1,3,[0,1,0]), Matrix(1,3,[0,0,1])]]]
    M = Matrix([ [5,0,2],
                 [3,2,0],
                 [0,0,1]])
    assert M.eigenvects() == [[1, 1, [Matrix(1,3,[R(-1)/2,R(3)/2,1])]],
                              [2, 1, [Matrix(1,3,[0,1,0])]],
                              [5, 1, [Matrix(1,3,[1,1,0])]]]

    assert M.zeros((3, 5)) == SMatrix(3, 5, {})

def test_subs():
    x = Symbol('x')
    assert Matrix([[1,x],[x,4]]).subs(x, 5) == Matrix([[1,5],[5,4]])
    y = Symbol('y')
    assert Matrix([[x,2],[x+y,4]]).subs([[x,-1],[y,-2]]) == Matrix([[-1,2],[-3,4]])
    assert Matrix([[x,2],[x+y,4]]).subs([(x,-1),(y,-2)]) == Matrix([[-1,2],[-3,4]])
    assert Matrix([[x,2],[x+y,4]]).subs({x:-1,y:-2}) == Matrix([[-1,2],[-3,4]])

def test_simplify():
    x,y,f,n = symbols('xyfn')
    M = Matrix([ [    1/x + 1/y,               (x + x*y)/ x             ],
                 [(f(x) + y*f(x))/f(x), 2 * (1/n - cos(n * pi)/n)/ pi ]
                 ])
    M.simplify()
    assert M ==  Matrix([[(x + y)/(x * y),               1 + y           ],
                         [   1 + y,       (2 - 2*cos(pi*n))/(pi*n) ]])

def test_transpose():
    M = Matrix([[1,2,3,4,5,6,7,8,9,0],
                [1,2,3,4,5,6,7,8,9,0]])
    assert M.T == Matrix( [ [1,1],
                            [2,2],
                            [3,3],
                            [4,4],
                            [5,5],
                            [6,6],
                            [7,7],
                            [8,8],
                            [9,9],
                            [0,0] ])
    assert M.T.T == M
    assert M.T == M.transpose()

def test_conjugate():
    M = Matrix([ [0,I,5],
                 [1,2,0]])

    assert M.T == Matrix([ [0,1],
                           [I,2],
                           [5,0]])

    assert M.C == Matrix([ [0,-I,5],
                           [1,2,0]])
    assert M.C == M.conjugate()

    assert M.H == M.T.C
    assert M.H == Matrix([ [0,1],
                           [-I,2],
                           [5,0]])

def test_conj_dirac():
    raises(ShapeError, "eye(3).D")

    M = Matrix([ [1,I,I,I],
                 [0,1,I,I],
                 [0,0,1,I],
                 [0,0,0,1] ])

    assert M.D == Matrix([
                 [1,0,0,0],
                 [-I,1,0,0],
                 [-I,-I,-1,0],
                 [-I,-I,I,-1] ])


def test_trace():
    M = Matrix([[1,0,0],
                [0,5,0],
                [0,0,8]])
    assert M.trace() == 14

def test_shape():
    x, y = symbols("xy")
    M = Matrix([[x,0,0],
                [0,y,0]])
    assert M.shape == (2, 3)

def test_col_row():
    x, y = symbols("xy")
    M = Matrix([[x,0,0],
                [0,y,0]])
    M.row(1,lambda x,i: x+i+1)
    assert M == Matrix([[x,0,0],
                        [1,y+2,3]])
    M.col(0,lambda x,i: x+y**i)
    assert M == Matrix([[x+1,0,0],
                        [1+y,y+2,3]])

def test_issue851():
    m = Matrix([1, 2, 3])
    a = Matrix([1, 2, 3])
    b = Matrix([2, 2, 3])
    assert not (m in [])
    assert not (m in [1])
    assert m != 1
    assert m == a
    assert m != b

def test_issue882():
    class Int1(object):
        def __int__(self):
            return 1
    class Int2(object):
        def __int__(self):
            return 2
    class Index1(object):
        def __index__(self):
            return 1
    class Index2(object):
        def __index__(self):
            return 2
    int1 = Int1()
    int2 = Int2()
    index1 = Index1()
    index2 = Index2()

    m = Matrix([1, 2, 3])
    assert m[int2] == 3
    assert m[index2] == 3

    m[int2] = 4
    assert m[2] == 4
    m[index2] = 5
    assert m[2] == 5

    m = Matrix([[1, 2, 3], [4, 5, 6]])
    assert m[int1,int2] == 6
    assert m[index1,int2] == 6
    assert m[int1,index2] == 6
    assert m[index1,index2] == 6
    assert m[1,int2] == 6
    assert m[1,index2] == 6
    assert m[int1,2] == 6
    assert m[index1,2] == 6

    m[int1,int2] = 1
    assert m[1, 2] == 1
    m[index1,int2] = 2
    assert m[1, 2] == 2
    m[int1,index2] = 3
    assert m[1, 2] == 3
    m[index1,index2] = 4
    assert m[1, 2] == 4
    m[1,int2] = 5
    assert m[1, 2] == 5
    m[1,index2] = 6
    assert m[1, 2] == 6
    m[int1,2] = 7
    assert m[1, 2] == 7
    m[index1,2] = 8
    assert m[1, 2] == 8

def test_evalf():
    a = Matrix([sqrt(5), 6])
    assert abs(a.evalf()[0] - a[0].evalf()) < 1e-10
    assert abs(a.evalf()[1] - a[1].evalf()) < 1e-10

def test_is_symbolic():
    x = Symbol('x')
    a = Matrix([[x,x],[x,x]])
    assert a.is_symbolic() == True
    a = Matrix([[1,2],[3,4]])
    assert a.is_symbolic() == False
    a = Matrix([[1,x],[3,4]])
    assert a.is_symbolic() == True
    a = Matrix([[1,x,3]])
    assert a.is_symbolic() == True
    a = Matrix([[1,2,3]])
    assert a.is_symbolic() == False
    a = Matrix([[1],[x],[3]])
    assert a.is_symbolic() == True
    a = Matrix([[1],[2],[3]])
    assert a.is_symbolic() == False

def test_is_upper():
    a = Matrix([[1,2,3]])
    assert a.is_upper() == True
    a = Matrix([[1],[2],[3]])
    assert a.is_upper() == False

def test_is_lower():
    a = Matrix([[1,2,3]])
    assert a.is_lower() == False
    a = Matrix([[1],[2],[3]])
    assert a.is_lower() == True

def test_zeros_ones_fill():
    n, m = 3, 5

    a = zeros( (n, m) )
    a.fill( 5 )

    b = 5 * ones( (n, m) )

    assert a == b
    assert a.rows == b.rows == 3
    assert a.cols == b.cols == 5
    assert a.shape == b.shape == (3, 5)

def test_issue650():
    x, y = symbols('x','y')
    a = Matrix([[x**2, x*y],[x*sin(y), x*cos(y)]])
    assert a.diff(x) == Matrix([[2*x, y],[sin(y), cos(y)]])
    assert Matrix([[x, -x, x**2],[exp(x),1/x-exp(-x), x+1/x]]).limit(x, oo) == Matrix([[oo, -oo, oo],[oo, 0, oo]])
    assert Matrix([[(exp(x)-1)/x, 2*x + y*x, x**x ],
                    [1/x, abs(x) , abs(sin(x+1))]]).limit(x, 0) == Matrix([[1, 0, 1],[oo, 0, sin(1)]])
    assert a.integrate(x) == Matrix([[Rational(1,3)*x**3, y*x**2/2],[x**2*sin(y)/2, x**2*cos(y)/2]])

def test_inv_iszerofunc():
    A = eye(4)
    A.col_swap(0,1)
    for method in "GE", "LU":
        assert A.inv(method, iszerofunc=lambda x: x==0) == A.inv("ADJ")

def test_jacobian_metrics():
    rho, phi = symbols("rho phi")
    X = Matrix([rho*cos(phi), rho*sin(phi)])
    Y = Matrix([rho, phi])
    J = X.jacobian(Y)
    assert J == X.jacobian(Y.T)
    assert J == (X.T).jacobian(Y)
    assert J == (X.T).jacobian(Y.T)
    g = J.T*eye(J.shape[0])*J
    g = g.applyfunc(trigsimp)
    assert g == Matrix([[1, 0], [0, rho**2]])

def test_jacobian2():
    rho, phi = symbols("rho phi")
    X = Matrix([rho*cos(phi), rho*sin(phi), rho**2])
    Y = Matrix([rho, phi])
    J = Matrix([
            [cos(phi), -rho*sin(phi)],
            [sin(phi),  rho*cos(phi)],
            [   2*rho,             0],
        ])
    assert X.jacobian(Y) == J

def test_issue1465():
    x, y, z = symbols('x', 'y', 'z')
    X = Matrix([exp(x + y + z), exp(x + y + z), exp(x + y + z)])
    Y = Matrix([x, y, z])
    for i in range(1, 3):
        for j in range(1, 3):
            X_slice = X[:i,:]
            Y_slice = Y[:j,:]
            J = X_slice.jacobian(Y_slice)
            assert J.rows == i
            assert J.cols == j
            for k in range(j):
                assert J[:,k] == X_slice

def test_nonvectorJacobian():
    x, y, z = symbols('x', 'y', 'z')
    X = Matrix([ [exp(x + y + z), exp(x + y + z)],
                 [exp(x + y + z), exp(x + y + z)] ])
    Y = Matrix([x, y, z])
    raises(TypeError, 'X.jacobian(Y)')
    X = X[0,:]
    Y = Matrix([ [x, y], [x,z] ])
    raises(TypeError, 'X.jacobian(Y)')

def test_vec():
    m = Matrix([ [1,3], [2,4] ])
    m_vec = m.vec()
    assert m_vec.cols == 1
    for i in xrange(4):
        assert m_vec[i] == i + 1

def test_vech():
    m = Matrix([ [1,2], [2,3] ])
    m_vech = m.vech()
    assert m_vech.cols == 1
    for i in xrange(3):
        assert m_vech[i] == i + 1
    m_vech = m.vech(diagonal=False)
    assert m_vech[0] == 2
    x,y = symbols('xy')
    m = Matrix([ [1, x*(x+y)], [y*x+x**2, 1] ])
    m_vech = m.vech(diagonal=False)
    assert m_vech[0] == y*x+x**2
    x,y = symbols('xy')
    m = Matrix([ [1, x*(x+y)], [y*x, 1] ])
    m_vech = m.vech(diagonal=False, check_symmetry=False)
    assert m_vech[0] == y*x

def test_vech_errors():
    m = Matrix([ [1,3] ])
    raises(TypeError, 'm.vech()')
    m = Matrix([ [1,3], [2,4] ])
    raises(ValueError, 'm.vech()')

def test_diag():
    x, y, z = symbols("x y z")
    a = Matrix([[1, 2], [2, 3]])
    b = Matrix([[3, x], [y, 3]])
    c = Matrix([[3, x, 3], [y, 3, z], [x, y, z]])
    assert diag(a, b, b) == Matrix([
            [1, 2, 0, 0, 0, 0],
            [2, 3, 0, 0, 0, 0],
            [0, 0, 3, x, 0, 0],
            [0, 0, y, 3, 0, 0],
            [0, 0, 0, 0, 3, x],
            [0, 0, 0, 0, y, 3],
            ])
    assert diag(a, b, c) == Matrix([
            [1, 2, 0, 0, 0, 0, 0],
            [2, 3, 0, 0, 0, 0, 0],
            [0, 0, 3, x, 0, 0, 0],
            [0, 0, y, 3, 0, 0, 0],
            [0, 0, 0, 0, 3, x, 3],
            [0, 0, 0, 0, y, 3, z],
            [0, 0, 0, 0, x, y, z],
            ])
    assert diag(a, c, b) == Matrix([
            [1, 2, 0, 0, 0, 0, 0],
            [2, 3, 0, 0, 0, 0, 0],
            [0, 0, 3, x, 3, 0, 0],
            [0, 0, y, 3, z, 0, 0],
            [0, 0, x, y, z, 0, 0],
            [0, 0, 0, 0, 0, 3, x],
            [0, 0, 0, 0, 0, y, 3],
            ])
    a = Matrix([x, y, z])
    b = Matrix([[1, 2], [3, 4]])
    c = Matrix([[5, 6]])
    assert diag(a, 7, b, c) == Matrix([
            [x, 0, 0, 0, 0, 0],
            [y, 0, 0, 0, 0, 0],
            [z, 0, 0, 0, 0, 0],
            [0, 7, 0, 0, 0, 0],
            [0, 0, 1, 2, 0, 0],
            [0, 0, 3, 4, 0, 0],
            [0, 0, 0, 0, 5, 6],
            ])

def test_get_diag_blocks1():
    x, y, z = symbols("x y z")
    a = Matrix([[1, 2], [2, 3]])
    b = Matrix([[3, x], [y, 3]])
    c = Matrix([[3, x, 3], [y, 3, z], [x, y, z]])
    a.get_diag_blocks() == [a]
    b.get_diag_blocks() == [b]
    c.get_diag_blocks() == [c]

def test_get_diag_blocks2():
    x, y, z = symbols("x y z")
    a = Matrix([[1, 2], [2, 3]])
    b = Matrix([[3, x], [y, 3]])
    c = Matrix([[3, x, 3], [y, 3, z], [x, y, z]])
    assert diag(a, b, b).get_diag_blocks() == [a, b, b]
    assert diag(a, b, c).get_diag_blocks() == [a, b, c]
    assert diag(a, c, b).get_diag_blocks() == [a, c, b]
    assert diag(c, c, b).get_diag_blocks() == [c, c, b]

def test_inv_block():
    x, y, z = symbols("x y z")
    a = Matrix([[1, 2], [2, 3]])
    b = Matrix([[3, x], [y, 3]])
    c = Matrix([[3, x, 3], [y, 3, z], [x, y, z]])
    A = diag(a, b, b)
    assert A.inv(try_block_diag=True) == diag(a.inv(), b.inv(), b.inv())
    A = diag(a, b, c)
    assert A.inv(try_block_diag=True) == diag(a.inv(), b.inv(), c.inv())
    A = diag(a, c, b)
    assert A.inv(try_block_diag=True) == diag(a.inv(), c.inv(), b.inv())
    A = diag(a, a, b, a, c, a)
    assert A.inv(try_block_diag=True) == diag(
        a.inv(), a.inv(), b.inv(), a.inv(), c.inv(), a.inv())
    assert A.inv(try_block_diag=True, method="ADJ") == diag(
        a.inv(method="ADJ"), a.inv(method="ADJ"), b.inv(method="ADJ"),
        a.inv(method="ADJ"), c.inv(method="ADJ"), a.inv(method="ADJ"))

def test_creation_args():
    """
    Check that matrix dimensions can be specified using any reasonable type
    (see issue 1515).
    """
    raises(ValueError, 'zeros((3, 0))')
    raises(ValueError, 'zeros((1,2,3,4))')
    assert zeros(3L) == zeros(3)
    assert zeros(Integer(3)) == zeros(3)
    assert zeros(3.) == zeros(3)
    assert eye(3L) == eye(3)
    assert eye(Integer(3)) == eye(3)
    assert eye(3.) == eye(3)
    assert ones((3L, Integer(4))) == ones((3, 4))
    raises(TypeError, 'Matrix(1, 2)')

def test_diagonal_symmetrical():
    m = Matrix(2,2,[0, 1, 1, 0])
    assert not m.is_diagonal()
    assert m.is_symmetric()

    m = Matrix(2,2,[1, 0, 0, 1])
    assert m.is_diagonal()

    m = diag(1, 2, 3)
    assert m.is_diagonal()
    assert m.is_symmetric()

    m = Matrix(3,3,[1, 0, 0, 0, 2, 0, 0, 0, 3])
    assert m == diag(1, 2, 3)

    m = Matrix(2,3,[0, 0, 0, 0, 0, 0])
    assert not m.is_symmetric()

    x, y = symbols('x','y')
    m = Matrix(3,3,[1, x**2 + 2*x + 1, y, (x + 1)**2 , 2, 0, y, 0, 3])
    assert m.is_symmetric()


def test_diagonalization():
    x, y, z = symbols('x','y','z')
    m = Matrix(3,2,[-3, 1, -3, 20, 3, 10])
    assert not m.is_diagonalizable()
    assert not m.is_symmetric()
    raises(NonSquareMatrixException, 'm.diagonalize()')

    # diagonalizable
    m = diag(1, 2, 3)
    (P, D) = m.diagonalize()
    assert P == eye(3)
    assert D == m

    m = Matrix(2,2,[0, 1, 1, 0])
    assert m.is_symmetric()
    assert m.is_diagonalizable()
    (P, D) = m.diagonalize()
    assert P.inv() * m * P == D

    m = Matrix(2,2,[1, 0, 0, 3])
    assert m.is_symmetric()
    assert m.is_diagonalizable()
    (P, D) = m.diagonalize()
    assert P.inv() * m * P == D
    assert P == eye(2)
    assert D == m

    m = Matrix(2,2,[1, 1, 0, 0])
    assert m.is_diagonalizable()
    (P, D) = m.diagonalize()
    assert P.inv() * m * P == D

    m = Matrix(3,3,[1, 2, 0, 0, 3, 0, 2, -4, 2])
    assert m.is_diagonalizable()
    (P, D) = m.diagonalize()
    assert P.inv() * m * P == D

    m = Matrix(2,2,[1, 0, 0, 0])
    assert m.is_diagonal()
    assert m.is_diagonalizable()
    (P, D) = m.diagonalize()
    assert P.inv() * m * P == D
    assert P == eye(2)

    # diagonalizable, complex only
    m = Matrix(2,2,[0, 1, -1, 0])
    assert not m.is_diagonalizable(True)
    raises(MatrixError, '(D, P) = m.diagonalize(True)')
    assert m.is_diagonalizable()
    (P, D) = m.diagonalize()
    assert P.inv() * m * P == D

    m = Matrix(2,2,[1, 0, 0, I])
    raises(NotImplementedError, 'm.is_diagonalizable(True)')
    # !!! bug because of eigenvects() or roots(x**2 + (-1 - I)*x + I, x)
    # see issue 2193
    # assert not m.is_diagonalizable(True)
    # raises(MatrixError, '(P, D) = m.diagonalize(True)')
    # (P, D) = m.diagonalize(True)

    # not diagonalizable
    m = Matrix(2,2,[0, 1, 0, 0])
    assert not m.is_diagonalizable()
    raises(MatrixError, '(D, P) = m.diagonalize()')

    m = Matrix(3,3,[-3, 1, -3, 20, 3, 10, 2, -2, 4])
    assert not m.is_diagonalizable()
    raises(MatrixError, '(D, P) = m.diagonalize()')

    # symbolic
    a, b, c, d = symbols('a','b','c', 'd')
    m = Matrix(2,2,[a, c, c, b])
    assert m.is_symmetric()
    assert m.is_diagonalizable()

def test_jordan_form():

    m = Matrix(3,2,[-3, 1, -3, 20, 3, 10])
    raises(NonSquareMatrixException, 'm.jordan_form()')

    # diagonalizable
    m = Matrix(3, 3, [7, -12, 6, 10, -19, 10, 12, -24, 13])
    Jmust = Matrix(3, 3, [1, 0, 0, 0, 1, 0, 0, 0, -1])
    (P, J) = m.jordan_form()
    assert Jmust == J
    assert Jmust == m.diagonalize()[1]

    #m = Matrix(3, 3, [0, 6, 3, 1, 3, 1, -2, 2, 1])
    #m.jordan_form() # very long
    # m.jordan_form() #

    # diagonalizable, complex only

    # Jordan cells
    # complexity: one of eigenvalues is zero
    m = Matrix(3, 3, [0, 1, 0, -4, 4, 0, -2, 1, 2])
    Jmust = Matrix(3, 3, [2, 0, 0, 0, 2, 1, 0, 0, 2])
    assert Jmust == m.jordan_form()[1]
    (P, Jcells) = m.jordan_cells()
    assert Jcells[0] == Matrix(1, 1, [2])
    assert Jcells[1] == Matrix(2, 2, [2, 1, 0, 2])

    #complexity: all of eigenvalues are equal
    m = Matrix(3, 3, [2, 6, -15, 1, 1, -5, 1, 2, -6])
    Jmust = Matrix(3, 3, [-1, 0, 0, 0, -1, 1, 0, 0, -1])
    (P, J) = m.jordan_form()
    assert Jmust == J

    #complexity: two of eigenvalues are zero
    m = Matrix(3, 3, [4, -5, 2, 5, -7, 3, 6, -9, 4])
    Jmust = Matrix(3, 3, [1, 0, 0, 0, 0, 1, 0, 0, 0])
    (P, J) = m.jordan_form()
    assert Jmust == J

    m = Matrix(4, 4, [6, 5, -2, -3, -3, -1, 3, 3, 2, 1, -2, -3, -1, 1, 5, 5])
    Jmust = Matrix(4, 4, [2, 1, 0, 0, 0, 2, 0, 0, 0, 0, 2, 1, 0, 0, 0, 2])
    (P, J) = m.jordan_form()
    assert Jmust == J

    m = Matrix(4, 4, [6, 2, -8, -6, -3, 2, 9, 6, 2, -2, -8, -6, -1, 0, 3, 4])
    Jmust = Matrix(4, 4, [2, 0, 0, 0, 0, 2, 1, 0, 0, 0, 2, 0, 0, 0, 0, -2])
    (P, J) = m.jordan_form()
    assert Jmust == J

    m = Matrix(4, 4, [5, 4, 2, 1, 0, 1, -1, -1, -1, -1, 3, 0, 1, 1, -1, 2])
    assert not m.is_diagonalizable()
    Jmust = Matrix(4, 4, [1, 0, 0, 0, 0, 2, 0, 0, 0, 0, 4, 1, 0, 0, 0, 4])
    (P, J) = m.jordan_form()
    assert Jmust == J

def test_Matrix_berkowitz_charpoly():
    x, UA, K_i, K_w = symbols('x UA K_i K_w')

    A = Matrix([[-K_i - UA + K_i**2/(K_i + K_w),       K_i*K_w/(K_i + K_w)],
                [           K_i*K_w/(K_i + K_w), -K_w + K_w**2/(K_i + K_w)]])

    assert A.berkowitz_charpoly(x) == \
        Poly(x**2 + (K_i*UA + K_w*UA + 2*K_i*K_w)/(K_i + K_w)*x + K_i*K_w*UA/(K_i + K_w), x, domain='ZZ(K_i,K_w,UA)')

def test_SMatrix_transpose():
    assert SMatrix((1,2),(3,4)).transpose() == SMatrix((1,3),(2,4))

def test_SMatrix_CL_RL():
    assert SMatrix((1,2),(3,4)).row_list() == [(0, 0, 1), (0, 1, 2), (1, 0, 3), (1, 1, 4)]
    assert SMatrix((1,2),(3,4)).col_list() == [(0, 0, 1), (1, 0, 3), (0, 1, 2), (1, 1, 4)]

def test_SMatrix_add():
    assert SMatrix(((1,0), (0,1))) + SMatrix(((0,1), (1,0))) == SMatrix(((1,1), (1,1)))
<<<<<<< HEAD
    a = SMatrix(100, 100, lambda i, j : int(j != 0 and i % j == 0))
    b = SMatrix(100, 100, lambda i, j : int(i != 0 and j % i == 0))
    assert (len(a.mat) + len(b.mat) - len((a+b).mat) > 0)
=======
    a = SMatrix(100, 100, lambda i, j : 1 if j != 0 and i % j == 0 else 0)
    b = SMatrix(100, 100, lambda i, j : 1 if i != 0 and j % i == 0 else 0)
    assert (len(a.mat) + len(b.mat) - len((a+b).mat) > 0)

def test_has():
    x, y, z = symbols('x,y,z')
    A = Matrix(((x,y),(2,3)))
    assert A.has(x)
    assert not A.has(z)
    assert A.has(Symbol)

    A = A.subs(x,2)
    assert not A.has(x)
>>>>>>> cec6e838
<|MERGE_RESOLUTION|>--- conflicted
+++ resolved
@@ -1417,13 +1417,8 @@
 
 def test_SMatrix_add():
     assert SMatrix(((1,0), (0,1))) + SMatrix(((0,1), (1,0))) == SMatrix(((1,1), (1,1)))
-<<<<<<< HEAD
     a = SMatrix(100, 100, lambda i, j : int(j != 0 and i % j == 0))
     b = SMatrix(100, 100, lambda i, j : int(i != 0 and j % i == 0))
-    assert (len(a.mat) + len(b.mat) - len((a+b).mat) > 0)
-=======
-    a = SMatrix(100, 100, lambda i, j : 1 if j != 0 and i % j == 0 else 0)
-    b = SMatrix(100, 100, lambda i, j : 1 if i != 0 and j % i == 0 else 0)
     assert (len(a.mat) + len(b.mat) - len((a+b).mat) > 0)
 
 def test_has():
@@ -1434,5 +1429,4 @@
     assert A.has(Symbol)
 
     A = A.subs(x,2)
-    assert not A.has(x)
->>>>>>> cec6e838
+    assert not A.has(x)