--- conflicted
+++ resolved
@@ -50,13 +50,9 @@
 
 from sympy.polys.domains import FF, ZZ, QQ, EX
 
-<<<<<<< HEAD
-from sympy import I, sin
+from sympy import S, I, sin
 
 from sympy.abc import x
-=======
-from sympy import S, I
->>>>>>> ef14d3bd
 
 from sympy.utilities.pytest import raises
 
@@ -636,11 +632,8 @@
     assert dup_clear_denoms(
         [EX(S(3)/2), EX(S(9)/4)], EX) == (EX(4), [EX(6), EX(9)])
 
-<<<<<<< HEAD
     assert dup_clear_denoms([EX(7)], EX) == (EX(1), [EX(7)])
     assert dup_clear_denoms([EX(sin(x)/x), EX(0)], EX) == (EX(x), [EX(sin(x)), EX(0)])
-=======
->>>>>>> ef14d3bd
 
 def test_dmp_clear_denoms():
     assert dmp_clear_denoms([[]], 1, QQ, ZZ) == (ZZ(1), [[]])
@@ -666,10 +659,7 @@
     assert dmp_clear_denoms([[QQ(1)], [QQ(1, 2)], []], 1, QQ, ZZ,
                             convert=True) == (ZZ(2), [[QQ(2)], [QQ(1)], []])
 
-<<<<<<< HEAD
-    assert dmp_clear_denoms([[EX(7)]], 1, EX) == (EX(1), [[EX(7)]])
-    assert dmp_clear_denoms([[EX(sin(x)/x), EX(0)]], 1, EX) == (EX(x), [[EX(sin(x)), EX(0)]])
-=======
     assert dmp_clear_denoms(
         [[EX(S(3)/2)], [EX(S(9)/4)]], 1, EX) == (EX(4), [[EX(6)], [EX(9)]])
->>>>>>> ef14d3bd
+    assert dmp_clear_denoms([[EX(7)]], 1, EX) == (EX(1), [[EX(7)]])
+    assert dmp_clear_denoms([[EX(sin(x)/x), EX(0)]], 1, EX) == (EX(x), [[EX(sin(x)), EX(0)]])